/*
 * Copyright (C) 2009 The Android Open Source Project
 *
 * Licensed under the Apache License, Version 2.0 (the "License");
 * you may not use this file except in compliance with the License.
 * You may obtain a copy of the License at
 *
 *      http://www.apache.org/licenses/LICENSE-2.0
 *
 * Unless required by applicable law or agreed to in writing, software
 * distributed under the License is distributed on an "AS IS" BASIS,
 * WITHOUT WARRANTIES OR CONDITIONS OF ANY KIND, either express or implied.
 * See the License for the specific language governing permissions and
 * limitations under the License.
 */

#ifndef AWESOME_PLAYER_H_

#define AWESOME_PLAYER_H_

#include "HTTPBase.h"
#include "TimedEventQueue.h"

#include <media/MediaPlayerInterface.h>
#include <media/stagefright/DataSource.h>
#include <media/stagefright/OMXClient.h>
#include <media/stagefright/TimeSource.h>
#include <utils/threads.h>
#include <drm/DrmManagerClient.h>

namespace android {

struct AudioPlayer;
struct DataSource;
struct MediaBuffer;
struct MediaExtractor;
struct MediaSource;
struct NuCachedSource2;
struct ISurfaceTexture;

struct ALooper;
struct ARTSPController;

class DrmManagerClinet;
class DecryptHandle;

<<<<<<< HEAD
class TimedTextPlayer;
=======
struct WVMExtractor;
>>>>>>> f8ac733b

struct AwesomeRenderer : public RefBase {
    AwesomeRenderer() {}

    virtual void render(MediaBuffer *buffer) = 0;

private:
    AwesomeRenderer(const AwesomeRenderer &);
    AwesomeRenderer &operator=(const AwesomeRenderer &);
};

struct AwesomePlayer {
    AwesomePlayer();
    ~AwesomePlayer();

    void setListener(const wp<MediaPlayerBase> &listener);

    status_t setDataSource(
            const char *uri,
            const KeyedVector<String8, String8> *headers = NULL);

    status_t setDataSource(int fd, int64_t offset, int64_t length);

    status_t setDataSource(const sp<IStreamSource> &source);

    void reset();

    status_t prepare();
    status_t prepare_l();
    status_t prepareAsync();
    status_t prepareAsync_l();

    status_t play();
    status_t pause();

    bool isPlaying() const;

    void setSurface(const sp<Surface> &surface);
    void setSurfaceTexture(const sp<ISurfaceTexture> &surfaceTexture);
    void setAudioSink(const sp<MediaPlayerBase::AudioSink> &audioSink);
    status_t setLooping(bool shouldLoop);

    status_t getDuration(int64_t *durationUs);
    status_t getPosition(int64_t *positionUs);

    status_t setParameter(int key, const Parcel &request);
    status_t getParameter(int key, Parcel *reply);

    status_t seekTo(int64_t timeUs);

    // This is a mask of MediaExtractor::Flags.
    uint32_t flags() const;

    void postAudioEOS(int64_t delayUs = 0ll);
    void postAudioSeekComplete();

    status_t setTimedTextTrackIndex(int32_t index);

private:
    friend struct AwesomeEvent;
    friend struct PreviewPlayer;

    enum {
        PLAYING             = 0x01,
        LOOPING             = 0x02,
        FIRST_FRAME         = 0x04,
        PREPARING           = 0x08,
        PREPARED            = 0x10,
        AT_EOS              = 0x20,
        PREPARE_CANCELLED   = 0x40,
        CACHE_UNDERRUN      = 0x80,
        AUDIO_AT_EOS        = 0x0100,
        VIDEO_AT_EOS        = 0x0200,
        AUTO_LOOPING        = 0x0400,

        // We are basically done preparing but are currently buffering
        // sufficient data to begin playback and finish the preparation phase
        // for good.
        PREPARING_CONNECTED = 0x0800,

        // We're triggering a single video event to display the first frame
        // after the seekpoint.
        SEEK_PREVIEW        = 0x1000,

        AUDIO_RUNNING       = 0x2000,
        AUDIOPLAYER_STARTED = 0x4000,

        INCOGNITO           = 0x8000,

        TEXT_RUNNING        = 0x10000,
        TEXTPLAYER_STARTED  = 0x20000,
    };

    mutable Mutex mLock;
    Mutex mMiscStateLock;

    OMXClient mClient;
    TimedEventQueue mQueue;
    bool mQueueStarted;
    wp<MediaPlayerBase> mListener;

    sp<Surface> mSurface;
    sp<ANativeWindow> mNativeWindow;
    sp<MediaPlayerBase::AudioSink> mAudioSink;

    SystemTimeSource mSystemTimeSource;
    TimeSource *mTimeSource;

    String8 mUri;
    KeyedVector<String8, String8> mUriHeaders;

    sp<DataSource> mFileSource;

    sp<MediaSource> mVideoTrack;
    sp<MediaSource> mVideoSource;
    sp<AwesomeRenderer> mVideoRenderer;
    bool mVideoRendererIsPreview;

    sp<MediaSource> mAudioTrack;
    sp<MediaSource> mAudioSource;
    AudioPlayer *mAudioPlayer;
    int64_t mDurationUs;

    int32_t mDisplayWidth;
    int32_t mDisplayHeight;

    uint32_t mFlags;
    uint32_t mExtractorFlags;

    int64_t mTimeSourceDeltaUs;
    int64_t mVideoTimeUs;

    enum SeekType {
        NO_SEEK,
        SEEK,
        SEEK_VIDEO_ONLY
    };
    SeekType mSeeking;

    bool mSeekNotificationSent;
    int64_t mSeekTimeUs;

    int64_t mBitrate;  // total bitrate of the file (in bps) or -1 if unknown.

    bool mWatchForAudioSeekComplete;
    bool mWatchForAudioEOS;

    sp<TimedEventQueue::Event> mVideoEvent;
    bool mVideoEventPending;
    sp<TimedEventQueue::Event> mStreamDoneEvent;
    bool mStreamDoneEventPending;
    sp<TimedEventQueue::Event> mBufferingEvent;
    bool mBufferingEventPending;
    sp<TimedEventQueue::Event> mCheckAudioStatusEvent;
    bool mAudioStatusEventPending;
    sp<TimedEventQueue::Event> mVideoLagEvent;
    bool mVideoLagEventPending;

    sp<TimedEventQueue::Event> mAsyncPrepareEvent;
    Condition mPreparedCondition;
    bool mIsAsyncPrepare;
    status_t mPrepareResult;
    status_t mStreamDoneStatus;

    void postVideoEvent_l(int64_t delayUs = -1);
    void postBufferingEvent_l();
    void postStreamDoneEvent_l(status_t status);
    void postCheckAudioStatusEvent_l(int64_t delayUs);
    void postVideoLagEvent_l();
    status_t play_l();

    MediaBuffer *mVideoBuffer;

    sp<HTTPBase> mConnectingDataSource;
    sp<NuCachedSource2> mCachedSource;

    sp<ALooper> mLooper;
    sp<ARTSPController> mRTSPController;
    sp<ARTSPController> mConnectingRTSPController;

    DrmManagerClient *mDrmManagerClient;
    sp<DecryptHandle> mDecryptHandle;

    int64_t mLastVideoTimeUs;
    TimedTextPlayer *mTextPlayer;

    sp<WVMExtractor> mWVMExtractor;

    status_t setDataSource_l(
            const char *uri,
            const KeyedVector<String8, String8> *headers = NULL);

    status_t setDataSource_l(const sp<DataSource> &dataSource);
    status_t setDataSource_l(const sp<MediaExtractor> &extractor);
    void reset_l();
    status_t seekTo_l(int64_t timeUs);
    status_t pause_l(bool at_eos = false);
    void initRenderer_l();
    void notifyVideoSize_l();
    void seekAudioIfNecessary_l();

    void cancelPlayerEvents(bool keepBufferingGoing = false);

    void setAudioSource(sp<MediaSource> source);
    status_t initAudioDecoder();

    void setVideoSource(sp<MediaSource> source);
    status_t initVideoDecoder(uint32_t flags = 0);

    void addTextSource(sp<MediaSource> source);

    void onStreamDone();

    void notifyListener_l(int msg, int ext1 = 0, int ext2 = 0);

    void onVideoEvent();
    void onBufferingUpdate();
    void onCheckAudioStatus();
    void onPrepareAsyncEvent();
    void abortPrepare(status_t err);
    void finishAsyncPrepare_l();
    void onVideoLagUpdate();

    bool getCachedDuration_l(int64_t *durationUs, bool *eos);

    status_t finishSetDataSource_l();

    static bool ContinuePreparation(void *cookie);

    static void OnRTSPSeekDoneWrapper(void *cookie);
    void onRTSPSeekDone();

    bool getBitrate(int64_t *bitrate);

    void finishSeekIfNecessary(int64_t videoTimeUs);
    void ensureCacheIsFetching_l();

    status_t startAudioPlayer_l();
    void postAudioSeekComplete_l();

    void shutdownVideoDecoder_l();
    void setNativeWindow_l(const sp<ANativeWindow> &native);

    bool isStreamingHTTP() const;

    AwesomePlayer(const AwesomePlayer &);
    AwesomePlayer &operator=(const AwesomePlayer &);
};

}  // namespace android

#endif  // AWESOME_PLAYER_H_
<|MERGE_RESOLUTION|>--- conflicted
+++ resolved
@@ -44,11 +44,8 @@
 class DrmManagerClinet;
 class DecryptHandle;
 
-<<<<<<< HEAD
 class TimedTextPlayer;
-=======
 struct WVMExtractor;
->>>>>>> f8ac733b
 
 struct AwesomeRenderer : public RefBase {
     AwesomeRenderer() {}
