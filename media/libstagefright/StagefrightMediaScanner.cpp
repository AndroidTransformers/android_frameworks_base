/*
 * Copyright (C) 2009 The Android Open Source Project
 *
 * Licensed under the Apache License, Version 2.0 (the "License");
 * you may not use this file except in compliance with the License.
 * You may obtain a copy of the License at
 *
 *      http://www.apache.org/licenses/LICENSE-2.0
 *
 * Unless required by applicable law or agreed to in writing, software
 * distributed under the License is distributed on an "AS IS" BASIS,
 * WITHOUT WARRANTIES OR CONDITIONS OF ANY KIND, either express or implied.
 * See the License for the specific language governing permissions and
 * limitations under the License.
 */

//#define LOG_NDEBUG 0
#define LOG_TAG "StagefrightMediaScanner"
#include <utils/Log.h>

#include <media/stagefright/StagefrightMediaScanner.h>

#include <media/mediametadataretriever.h>
#include <private/media/VideoFrame.h>

// Sonivox includes
#include <libsonivox/eas.h>

namespace android {

StagefrightMediaScanner::StagefrightMediaScanner()
    : mRetriever(new MediaMetadataRetriever) {
}

StagefrightMediaScanner::~StagefrightMediaScanner() {}

static bool FileHasAcceptableExtension(const char *extension) {
    static const char *kValidExtensions[] = {
        ".mp3", ".mp4", ".m4a", ".3gp", ".3gpp", ".3g2", ".3gpp2",
        ".mpeg", ".ogg", ".mid", ".smf", ".imy", ".wma", ".aac",
        ".wav", ".amr", ".midi", ".xmf", ".rtttl", ".rtx", ".ota",
        ".mkv", ".mka", ".webm", ".ts"
    };
    static const size_t kNumValidExtensions =
        sizeof(kValidExtensions) / sizeof(kValidExtensions[0]);

    for (size_t i = 0; i < kNumValidExtensions; ++i) {
        if (!strcasecmp(extension, kValidExtensions[i])) {
            return true;
        }
    }

    return false;
}

static status_t HandleMIDI(
        const char *filename, MediaScannerClient *client) {
    // get the library configuration and do sanity check
    const S_EAS_LIB_CONFIG* pLibConfig = EAS_Config();
    if ((pLibConfig == NULL) || (LIB_VERSION != pLibConfig->libVersion)) {
        LOGE("EAS library/header mismatch\n");
        return UNKNOWN_ERROR;
    }
    EAS_I32 temp;

    // spin up a new EAS engine
    EAS_DATA_HANDLE easData = NULL;
    EAS_HANDLE easHandle = NULL;
    EAS_RESULT result = EAS_Init(&easData);
    if (result == EAS_SUCCESS) {
        EAS_FILE file;
        file.path = filename;
        file.fd = 0;
        file.offset = 0;
        file.length = 0;
        result = EAS_OpenFile(easData, &file, &easHandle);
    }
    if (result == EAS_SUCCESS) {
        result = EAS_Prepare(easData, easHandle);
    }
    if (result == EAS_SUCCESS) {
        result = EAS_ParseMetaData(easData, easHandle, &temp);
    }
    if (easHandle) {
        EAS_CloseFile(easData, easHandle);
    }
    if (easData) {
        EAS_Shutdown(easData);
    }

    if (result != EAS_SUCCESS) {
        return UNKNOWN_ERROR;
    }

    char buffer[20];
    sprintf(buffer, "%ld", temp);
    if (!client->addStringTag("duration", buffer)) return UNKNOWN_ERROR;

    return OK;
}

status_t StagefrightMediaScanner::processFile(
        const char *path, const char *mimeType,
        MediaScannerClient &client) {
    LOGV("processFile '%s'.", path);

    client.setLocale(locale());
    client.beginFile();

    const char *extension = strrchr(path, '.');

    if (!extension) {
        return UNKNOWN_ERROR;
    }

    if (!FileHasAcceptableExtension(extension)) {
        client.endFile();

        return UNKNOWN_ERROR;
    }

    if (!strcasecmp(extension, ".mid")
            || !strcasecmp(extension, ".smf")
            || !strcasecmp(extension, ".imy")
            || !strcasecmp(extension, ".midi")
            || !strcasecmp(extension, ".xmf")
            || !strcasecmp(extension, ".rtttl")
            || !strcasecmp(extension, ".rtx")
            || !strcasecmp(extension, ".ota")) {
<<<<<<< HEAD
        return HandleMIDI(path, &client);
    }

    if (mRetriever->setDataSource(path) == OK
=======
        status_t status = HandleMIDI(path, &client);
        if (status != OK) {
            return status;
        }
    } else if (!strcasecmp(extension, ".ogg")) {
        status_t status = HandleOGG(path, &client);
        if (status != OK) {
            return status;
        }
    } else if (mRetriever->setDataSource(path) == OK
>>>>>>> e2ec61b2
            && mRetriever->setMode(
                METADATA_MODE_METADATA_RETRIEVAL_ONLY) == OK) {
        const char *value;
        if ((value = mRetriever->extractMetadata(
                        METADATA_KEY_MIMETYPE)) != NULL) {
            client.setMimeType(value);
        }

        struct KeyMap {
            const char *tag;
            int key;
        };
        static const KeyMap kKeyMap[] = {
            { "tracknumber", METADATA_KEY_CD_TRACK_NUMBER },
            { "discnumber", METADATA_KEY_DISC_NUMBER },
            { "album", METADATA_KEY_ALBUM },
            { "artist", METADATA_KEY_ARTIST },
            { "albumartist", METADATA_KEY_ALBUMARTIST },
            { "composer", METADATA_KEY_COMPOSER },
            { "genre", METADATA_KEY_GENRE },
            { "title", METADATA_KEY_TITLE },
            { "year", METADATA_KEY_YEAR },
            { "duration", METADATA_KEY_DURATION },
            { "writer", METADATA_KEY_WRITER },
        };
        static const size_t kNumEntries = sizeof(kKeyMap) / sizeof(kKeyMap[0]);

        for (size_t i = 0; i < kNumEntries; ++i) {
            const char *value;
            if ((value = mRetriever->extractMetadata(kKeyMap[i].key)) != NULL) {
                client.addStringTag(kKeyMap[i].tag, value);
            }
        }
    }

    client.endFile();

    return OK;
}

char *StagefrightMediaScanner::extractAlbumArt(int fd) {
    LOGV("extractAlbumArt %d", fd);

    off_t size = lseek(fd, 0, SEEK_END);
    if (size < 0) {
        return NULL;
    }
    lseek(fd, 0, SEEK_SET);

    if (mRetriever->setDataSource(fd, 0, size) == OK
            && mRetriever->setMode(
                METADATA_MODE_FRAME_CAPTURE_ONLY) == OK) {
        sp<IMemory> mem = mRetriever->extractAlbumArt();

        if (mem != NULL) {
            MediaAlbumArt *art = static_cast<MediaAlbumArt *>(mem->pointer());

            char *data = (char *)malloc(art->mSize + 4);
            *(int32_t *)data = art->mSize;
            memcpy(&data[4], &art[1], art->mSize);

            return data;
        }
    }

    return NULL;
}

}  // namespace android<|MERGE_RESOLUTION|>--- conflicted
+++ resolved
@@ -127,23 +127,11 @@
             || !strcasecmp(extension, ".rtttl")
             || !strcasecmp(extension, ".rtx")
             || !strcasecmp(extension, ".ota")) {
-<<<<<<< HEAD
-        return HandleMIDI(path, &client);
-    }
-
-    if (mRetriever->setDataSource(path) == OK
-=======
         status_t status = HandleMIDI(path, &client);
         if (status != OK) {
             return status;
         }
-    } else if (!strcasecmp(extension, ".ogg")) {
-        status_t status = HandleOGG(path, &client);
-        if (status != OK) {
-            return status;
-        }
     } else if (mRetriever->setDataSource(path) == OK
->>>>>>> e2ec61b2
             && mRetriever->setMode(
                 METADATA_MODE_METADATA_RETRIEVAL_ONLY) == OK) {
         const char *value;
