/*
**
** Copyright 2008, The Android Open Source Project
**
** Licensed under the Apache License, Version 2.0 (the "License");
** you may not use this file except in compliance with the License.
** You may obtain a copy of the License at
**
**     http://www.apache.org/licenses/LICENSE-2.0
**
** Unless required by applicable law or agreed to in writing, software
** distributed under the License is distributed on an "AS IS" BASIS,
** WITHOUT WARRANTIES OR CONDITIONS OF ANY KIND, either express or implied.
** See the License for the specific language governing permissions and
** limitations under the License.
*/

// Proxy for media player implementations

//#define LOG_NDEBUG 0
#define LOG_TAG "MediaPlayerService"
#include <utils/Log.h>

#include <sys/types.h>
#include <sys/stat.h>
#include <dirent.h>
#include <unistd.h>

#include <string.h>

#include <cutils/atomic.h>
#include <cutils/properties.h> // for property_get

#include <utils/misc.h>

#include <android_runtime/ActivityManager.h>

#include <binder/IPCThreadState.h>
#include <binder/IServiceManager.h>
#include <binder/MemoryHeapBase.h>
#include <binder/MemoryBase.h>
#include <utils/Errors.h>  // for status_t
#include <utils/String8.h>
#include <utils/SystemClock.h>
#include <utils/Vector.h>
#include <cutils/properties.h>

#include <media/MediaPlayerInterface.h>
#include <media/mediarecorder.h>
#include <media/MediaMetadataRetrieverInterface.h>
#include <media/Metadata.h>
#include <media/AudioTrack.h>

#include "MediaRecorderClient.h"
#include "MediaPlayerService.h"
#include "MetadataRetrieverClient.h"

#include "MidiFile.h"
#include "VorbisPlayer.h"
#include <media/PVPlayer.h>
#include "TestPlayerStub.h"
#include "StagefrightPlayer.h"

#include <OMX.h>

/* desktop Linux needs a little help with gettid() */
#if defined(HAVE_GETTID) && !defined(HAVE_ANDROID_OS)
#define __KERNEL__
# include <linux/unistd.h>
#ifdef _syscall0
_syscall0(pid_t,gettid)
#else
pid_t gettid() { return syscall(__NR_gettid);}
#endif
#undef __KERNEL__
#endif

namespace {
using android::media::Metadata;
using android::status_t;
using android::OK;
using android::BAD_VALUE;
using android::NOT_ENOUGH_DATA;
using android::Parcel;

// Max number of entries in the filter.
const int kMaxFilterSize = 64;  // I pulled that out of thin air.

// FIXME: Move all the metadata related function in the Metadata.cpp


// Unmarshall a filter from a Parcel.
// Filter format in a parcel:
//
//  0 1 2 3 4 5 6 7 8 9 0 1 2 3 4 5 6 7 8 9 0 1 2 3 4 5 6 7 8 9 0 1
// +-+-+-+-+-+-+-+-+-+-+-+-+-+-+-+-+-+-+-+-+-+-+-+-+-+-+-+-+-+-+-+-+
// |                       number of entries (n)                   |
// +-+-+-+-+-+-+-+-+-+-+-+-+-+-+-+-+-+-+-+-+-+-+-+-+-+-+-+-+-+-+-+-+
// |                       metadata type 1                         |
// +-+-+-+-+-+-+-+-+-+-+-+-+-+-+-+-+-+-+-+-+-+-+-+-+-+-+-+-+-+-+-+-+
// |                       metadata type 2                         |
// +-+-+-+-+-+-+-+-+-+-+-+-+-+-+-+-+-+-+-+-+-+-+-+-+-+-+-+-+-+-+-+-+
//  ....
// +-+-+-+-+-+-+-+-+-+-+-+-+-+-+-+-+-+-+-+-+-+-+-+-+-+-+-+-+-+-+-+-+
// |                       metadata type n                         |
// +-+-+-+-+-+-+-+-+-+-+-+-+-+-+-+-+-+-+-+-+-+-+-+-+-+-+-+-+-+-+-+-+
//
// @param p Parcel that should start with a filter.
// @param[out] filter On exit contains the list of metadata type to be
//                    filtered.
// @param[out] status On exit contains the status code to be returned.
// @return true if the parcel starts with a valid filter.
bool unmarshallFilter(const Parcel& p,
                      Metadata::Filter *filter,
                      status_t *status)
{
    int32_t val;
    if (p.readInt32(&val) != OK)
    {
        LOGE("Failed to read filter's length");
        *status = NOT_ENOUGH_DATA;
        return false;
    }

    if( val > kMaxFilterSize || val < 0)
    {
        LOGE("Invalid filter len %d", val);
        *status = BAD_VALUE;
        return false;
    }

    const size_t num = val;

    filter->clear();
    filter->setCapacity(num);

    size_t size = num * sizeof(Metadata::Type);


    if (p.dataAvail() < size)
    {
        LOGE("Filter too short expected %d but got %d", size, p.dataAvail());
        *status = NOT_ENOUGH_DATA;
        return false;
    }

    const Metadata::Type *data =
            static_cast<const Metadata::Type*>(p.readInplace(size));

    if (NULL == data)
    {
        LOGE("Filter had no data");
        *status = BAD_VALUE;
        return false;
    }

    // TODO: The stl impl of vector would be more efficient here
    // because it degenerates into a memcpy on pod types. Try to
    // replace later or use stl::set.
    for (size_t i = 0; i < num; ++i)
    {
        filter->add(*data);
        ++data;
    }
    *status = OK;
    return true;
}

// @param filter Of metadata type.
// @param val To be searched.
// @return true if a match was found.
bool findMetadata(const Metadata::Filter& filter, const int32_t val)
{
    // Deal with empty and ANY right away
    if (filter.isEmpty()) return false;
    if (filter[0] == Metadata::kAny) return true;

    return filter.indexOf(val) >= 0;
}

}  // anonymous namespace


namespace android {

// TODO: Temp hack until we can register players
typedef struct {
    const char *extension;
    const player_type playertype;
} extmap;
extmap FILE_EXTS [] =  {
        {".mid", SONIVOX_PLAYER},
        {".midi", SONIVOX_PLAYER},
        {".smf", SONIVOX_PLAYER},
        {".xmf", SONIVOX_PLAYER},
        {".imy", SONIVOX_PLAYER},
        {".rtttl", SONIVOX_PLAYER},
        {".rtx", SONIVOX_PLAYER},
        {".ota", SONIVOX_PLAYER},
        {".ogg", VORBIS_PLAYER},
        {".oga", VORBIS_PLAYER},
#ifndef NO_OPENCORE
        {".wma", PV_PLAYER},
        {".wmv", PV_PLAYER},
        {".asf", PV_PLAYER},
#endif
};

// TODO: Find real cause of Audio/Video delay in PV framework and remove this workaround
/* static */ int MediaPlayerService::AudioOutput::mMinBufferCount = 4;
/* static */ bool MediaPlayerService::AudioOutput::mIsOnEmulator = false;

void MediaPlayerService::instantiate() {
    defaultServiceManager()->addService(
            String16("media.player"), new MediaPlayerService());
}

MediaPlayerService::MediaPlayerService()
{
    LOGV("MediaPlayerService created");
    mNextConnId = 1;
}

MediaPlayerService::~MediaPlayerService()
{
    LOGV("MediaPlayerService destroyed");
}

sp<IMediaRecorder> MediaPlayerService::createMediaRecorder(pid_t pid)
{
#ifndef NO_OPENCORE
    sp<MediaRecorderClient> recorder = new MediaRecorderClient(this, pid);
    wp<MediaRecorderClient> w = recorder;
    Mutex::Autolock lock(mLock);
    mMediaRecorderClients.add(w);
#else
    sp<MediaRecorderClient> recorder = NULL;
#endif
    LOGV("Create new media recorder client from pid %d", pid);
    return recorder;
}

void MediaPlayerService::removeMediaRecorderClient(wp<MediaRecorderClient> client)
{
    Mutex::Autolock lock(mLock);
    mMediaRecorderClients.remove(client);
    LOGV("Delete media recorder client");
}

sp<IMediaMetadataRetriever> MediaPlayerService::createMetadataRetriever(pid_t pid)
{
    sp<MetadataRetrieverClient> retriever = new MetadataRetrieverClient(pid);
    LOGV("Create new media retriever from pid %d", pid);
    return retriever;
}

sp<IMediaPlayer> MediaPlayerService::create(
        pid_t pid, const sp<IMediaPlayerClient>& client, const char* url,
        const KeyedVector<String8, String8> *headers)
{
    int32_t connId = android_atomic_inc(&mNextConnId);
    sp<Client> c = new Client(this, pid, connId, client);
    LOGV("Create new client(%d) from pid %d, url=%s, connId=%d", connId, pid, url, connId);
    if (NO_ERROR != c->setDataSource(url, headers))
    {
        c.clear();
        return c;
    }
    wp<Client> w = c;
    Mutex::Autolock lock(mLock);
    mClients.add(w);
    return c;
}

sp<IMediaPlayer> MediaPlayerService::create(pid_t pid, const sp<IMediaPlayerClient>& client,
        int fd, int64_t offset, int64_t length)
{
    int32_t connId = android_atomic_inc(&mNextConnId);
    sp<Client> c = new Client(this, pid, connId, client);
    LOGV("Create new client(%d) from pid %d, fd=%d, offset=%lld, length=%lld",
            connId, pid, fd, offset, length);
    if (NO_ERROR != c->setDataSource(fd, offset, length)) {
        c.clear();
    } else {
        wp<Client> w = c;
        Mutex::Autolock lock(mLock);
        mClients.add(w);
    }
    ::close(fd);
    return c;
}

sp<IOMX> MediaPlayerService::getOMX() {
    Mutex::Autolock autoLock(mLock);

    if (mOMX.get() == NULL) {
        mOMX = new OMX;
    }

    return mOMX;
}

status_t MediaPlayerService::AudioCache::dump(int fd, const Vector<String16>& args) const
{
    const size_t SIZE = 256;
    char buffer[SIZE];
    String8 result;

    result.append(" AudioCache\n");
    if (mHeap != 0) {
        snprintf(buffer, 255, "  heap base(%p), size(%d), flags(%d), device(%s)\n",
                mHeap->getBase(), mHeap->getSize(), mHeap->getFlags(), mHeap->getDevice());
        result.append(buffer);
    }
    snprintf(buffer, 255, "  msec per frame(%f), channel count(%d), format(%d), frame count(%ld)\n",
            mMsecsPerFrame, mChannelCount, mFormat, mFrameCount);
    result.append(buffer);
    snprintf(buffer, 255, "  sample rate(%d), size(%d), error(%d), command complete(%s)\n",
            mSampleRate, mSize, mError, mCommandComplete?"true":"false");
    result.append(buffer);
    ::write(fd, result.string(), result.size());
    return NO_ERROR;
}

status_t MediaPlayerService::AudioOutput::dump(int fd, const Vector<String16>& args) const
{
    const size_t SIZE = 256;
    char buffer[SIZE];
    String8 result;

    result.append(" AudioOutput\n");
    snprintf(buffer, 255, "  stream type(%d), left - right volume(%f, %f)\n",
            mStreamType, mLeftVolume, mRightVolume);
    result.append(buffer);
    snprintf(buffer, 255, "  msec per frame(%f), latency (%d)\n",
            mMsecsPerFrame, mLatency);
    result.append(buffer);
    ::write(fd, result.string(), result.size());
    if (mTrack != 0) {
        mTrack->dump(fd, args);
    }
    return NO_ERROR;
}

status_t MediaPlayerService::Client::dump(int fd, const Vector<String16>& args) const
{
    const size_t SIZE = 256;
    char buffer[SIZE];
    String8 result;
    result.append(" Client\n");
    snprintf(buffer, 255, "  pid(%d), connId(%d), status(%d), looping(%s)\n",
            mPid, mConnId, mStatus, mLoop?"true": "false");
    result.append(buffer);
    write(fd, result.string(), result.size());
    if (mAudioOutput != 0) {
        mAudioOutput->dump(fd, args);
    }
    write(fd, "\n", 1);
    return NO_ERROR;
}

static int myTid() {
#ifdef HAVE_GETTID
    return gettid();
#else
    return getpid();
#endif
}

#if defined(__arm__)
extern "C" void get_malloc_leak_info(uint8_t** info, size_t* overallSize,
        size_t* infoSize, size_t* totalMemory, size_t* backtraceSize);
extern "C" void free_malloc_leak_info(uint8_t* info);

// Use the String-class below instead of String8 to allocate all memory
// beforehand and not reenter the heap while we are examining it...
struct MyString8 {
    static const size_t MAX_SIZE = 256 * 1024;

    MyString8()
        : mPtr((char *)malloc(MAX_SIZE)) {
        *mPtr = '\0';
    }

    ~MyString8() {
        free(mPtr);
    }

    void append(const char *s) {
        strcat(mPtr, s);
    }

    const char *string() const {
        return mPtr;
    }

    size_t size() const {
        return strlen(mPtr);
    }

private:
    char *mPtr;

    MyString8(const MyString8 &);
    MyString8 &operator=(const MyString8 &);
};

void memStatus(int fd, const Vector<String16>& args)
{
    const size_t SIZE = 256;
    char buffer[SIZE];
    MyString8 result;

    typedef struct {
        size_t size;
        size_t dups;
        intptr_t * backtrace;
    } AllocEntry;

    uint8_t *info = NULL;
    size_t overallSize = 0;
    size_t infoSize = 0;
    size_t totalMemory = 0;
    size_t backtraceSize = 0;

    get_malloc_leak_info(&info, &overallSize, &infoSize, &totalMemory, &backtraceSize);
    if (info) {
        uint8_t *ptr = info;
        size_t count = overallSize / infoSize;

        snprintf(buffer, SIZE, " Allocation count %i\n", count);
        result.append(buffer);
        snprintf(buffer, SIZE, " Total memory %i\n", totalMemory);
        result.append(buffer);

        AllocEntry * entries = new AllocEntry[count];

        for (size_t i = 0; i < count; i++) {
            // Each entry should be size_t, size_t, intptr_t[backtraceSize]
            AllocEntry *e = &entries[i];

            e->size = *reinterpret_cast<size_t *>(ptr);
            ptr += sizeof(size_t);

            e->dups = *reinterpret_cast<size_t *>(ptr);
            ptr += sizeof(size_t);

            e->backtrace = reinterpret_cast<intptr_t *>(ptr);
            ptr += sizeof(intptr_t) * backtraceSize;
        }

        // Now we need to sort the entries.  They come sorted by size but
        // not by stack trace which causes problems using diff.
        bool moved;
        do {
            moved = false;
            for (size_t i = 0; i < (count - 1); i++) {
                AllocEntry *e1 = &entries[i];
                AllocEntry *e2 = &entries[i+1];

                bool swap = e1->size < e2->size;
                if (e1->size == e2->size) {
                    for(size_t j = 0; j < backtraceSize; j++) {
                        if (e1->backtrace[j] == e2->backtrace[j]) {
                            continue;
                        }
                        swap = e1->backtrace[j] < e2->backtrace[j];
                        break;
                    }
                }
                if (swap) {
                    AllocEntry t = entries[i];
                    entries[i] = entries[i+1];
                    entries[i+1] = t;
                    moved = true;
                }
            }
        } while (moved);

        for (size_t i = 0; i < count; i++) {
            AllocEntry *e = &entries[i];

            snprintf(buffer, SIZE, "size %8i, dup %4i, ", e->size, e->dups);
            result.append(buffer);
            for (size_t ct = 0; (ct < backtraceSize) && e->backtrace[ct]; ct++) {
                if (ct) {
                    result.append(", ");
                }
                snprintf(buffer, SIZE, "0x%08x", e->backtrace[ct]);
                result.append(buffer);
            }
            result.append("\n");
        }

        delete[] entries;
        free_malloc_leak_info(info);
    }

    write(fd, result.string(), result.size());
}
#endif

status_t MediaPlayerService::dump(int fd, const Vector<String16>& args)
{
    const size_t SIZE = 256;
    char buffer[SIZE];
    String8 result;
    if (checkCallingPermission(String16("android.permission.DUMP")) == false) {
        snprintf(buffer, SIZE, "Permission Denial: "
                "can't dump MediaPlayerService from pid=%d, uid=%d\n",
                IPCThreadState::self()->getCallingPid(),
                IPCThreadState::self()->getCallingUid());
        result.append(buffer);
    } else {
        Mutex::Autolock lock(mLock);
        for (int i = 0, n = mClients.size(); i < n; ++i) {
            sp<Client> c = mClients[i].promote();
            if (c != 0) c->dump(fd, args);
        }
        for (int i = 0, n = mMediaRecorderClients.size(); i < n; ++i) {
            result.append(" MediaRecorderClient\n");
            sp<MediaRecorderClient> c = mMediaRecorderClients[i].promote();
            snprintf(buffer, 255, "  pid(%d)\n\n", c->mPid);
            result.append(buffer);
        }

        result.append(" Files opened and/or mapped:\n");
        snprintf(buffer, SIZE, "/proc/%d/maps", myTid());
        FILE *f = fopen(buffer, "r");
        if (f) {
            while (!feof(f)) {
                fgets(buffer, SIZE, f);
                if (strstr(buffer, " /sdcard/") ||
                    strstr(buffer, " /system/sounds/") ||
                    strstr(buffer, " /system/media/")) {
                    result.append("  ");
                    result.append(buffer);
                }
            }
            fclose(f);
        } else {
            result.append("couldn't open ");
            result.append(buffer);
            result.append("\n");
        }

        snprintf(buffer, SIZE, "/proc/%d/fd", myTid());
        DIR *d = opendir(buffer);
        if (d) {
            struct dirent *ent;
            while((ent = readdir(d)) != NULL) {
                if (strcmp(ent->d_name,".") && strcmp(ent->d_name,"..")) {
                    snprintf(buffer, SIZE, "/proc/%d/fd/%s", myTid(), ent->d_name);
                    struct stat s;
                    if (lstat(buffer, &s) == 0) {
                        if ((s.st_mode & S_IFMT) == S_IFLNK) {
                            char linkto[256];
                            int len = readlink(buffer, linkto, sizeof(linkto));
                            if(len > 0) {
                                if(len > 255) {
                                    linkto[252] = '.';
                                    linkto[253] = '.';
                                    linkto[254] = '.';
                                    linkto[255] = 0;
                                } else {
                                    linkto[len] = 0;
                                }
                                if (strstr(linkto, "/sdcard/") == linkto ||
                                    strstr(linkto, "/system/sounds/") == linkto ||
                                    strstr(linkto, "/system/media/") == linkto) {
                                    result.append("  ");
                                    result.append(buffer);
                                    result.append(" -> ");
                                    result.append(linkto);
                                    result.append("\n");
                                }
                            }
                        } else {
                            result.append("  unexpected type for ");
                            result.append(buffer);
                            result.append("\n");
                        }
                    }
                }
            }
            closedir(d);
        } else {
            result.append("couldn't open ");
            result.append(buffer);
            result.append("\n");
        }

#if defined(__arm__)
        bool dumpMem = false;
        for (size_t i = 0; i < args.size(); i++) {
            if (args[i] == String16("-m")) {
                dumpMem = true;
            }
        }
        if (dumpMem) {
            memStatus(fd, args);
        }
#endif
    }
    write(fd, result.string(), result.size());
    return NO_ERROR;
}

void MediaPlayerService::removeClient(wp<Client> client)
{
    Mutex::Autolock lock(mLock);
    mClients.remove(client);
}

MediaPlayerService::Client::Client(const sp<MediaPlayerService>& service, pid_t pid,
        int32_t connId, const sp<IMediaPlayerClient>& client)
{
    LOGV("Client(%d) constructor", connId);
    mPid = pid;
    mConnId = connId;
    mService = service;
    mClient = client;
    mLoop = false;
    mStatus = NO_INIT;
#if CALLBACK_ANTAGONIZER
    LOGD("create Antagonizer");
    mAntagonizer = new Antagonizer(notify, this);
#endif
}

MediaPlayerService::Client::~Client()
{
    LOGV("Client(%d) destructor pid = %d", mConnId, mPid);
    mAudioOutput.clear();
    wp<Client> client(this);
    disconnect();
    mService->removeClient(client);
}

void MediaPlayerService::Client::disconnect()
{
    LOGV("disconnect(%d) from pid %d", mConnId, mPid);
    // grab local reference and clear main reference to prevent future
    // access to object
    sp<MediaPlayerBase> p;
    {
        Mutex::Autolock l(mLock);
        p = mPlayer;
    }
    mClient.clear();

    mPlayer.clear();

    // clear the notification to prevent callbacks to dead client
    // and reset the player. We assume the player will serialize
    // access to itself if necessary.
    if (p != 0) {
        p->setNotifyCallback(0, 0);
#if CALLBACK_ANTAGONIZER
        LOGD("kill Antagonizer");
        mAntagonizer->kill();
#endif
        p->reset();
    }

    IPCThreadState::self()->flushCommands();
}

static player_type getDefaultPlayerType() {
#if BUILD_WITH_FULL_STAGEFRIGHT
    char value[PROPERTY_VALUE_MAX];
    if (property_get("media.stagefright.enable-player", value, NULL)
        && (!strcmp(value, "1") || !strcasecmp(value, "true"))) {
        return STAGEFRIGHT_PLAYER;
    }
#endif

    return PV_PLAYER;
}

// By default we use the VORBIS_PLAYER for vorbis playback (duh!),
// but if the magic property is set we will use our new experimental
// stagefright code instead.
static player_type OverrideStagefrightForVorbis(player_type player) {
    if (player != VORBIS_PLAYER) {
        return player;
    }

#if BUILD_WITH_FULL_STAGEFRIGHT
    char value[PROPERTY_VALUE_MAX];
    if (property_get("media.stagefright.enable-vorbis", value, NULL)
        && (!strcmp(value, "1") || !strcmp(value, "true"))) {
        return STAGEFRIGHT_PLAYER;
    }
#endif

    return VORBIS_PLAYER;
}


player_type getPlayerType(int fd, int64_t offset, int64_t length)
{
    char buf[20];
    lseek(fd, offset, SEEK_SET);
    read(fd, buf, sizeof(buf));
    lseek(fd, offset, SEEK_SET);

    long ident = *((long*)buf);

    // Ogg vorbis?
    if (ident == 0x5367674f) // 'OggS'
        return OverrideStagefrightForVorbis(VORBIS_PLAYER);

#ifndef NO_OPENCORE
    if (ident == 0x75b22630) {
        // The magic number for .asf files, i.e. wmv and wma content.
        // These are not currently supported through stagefright.
        return PV_PLAYER;
    }
#endif

    // Some kind of MIDI?
    EAS_DATA_HANDLE easdata;
    if (EAS_Init(&easdata) == EAS_SUCCESS) {
        EAS_FILE locator;
        locator.path = NULL;
        locator.fd = fd;
        locator.offset = offset;
        locator.length = length;
        EAS_HANDLE  eashandle;
        if (EAS_OpenFile(easdata, &locator, &eashandle) == EAS_SUCCESS) {
            EAS_CloseFile(easdata, eashandle);
            EAS_Shutdown(easdata);
            return SONIVOX_PLAYER;
        }
        EAS_Shutdown(easdata);
    }

    return getDefaultPlayerType();
}

player_type getPlayerType(const char* url)
{
    if (TestPlayerStub::canBeUsed(url)) {
        return TEST_PLAYER;
    }

    bool useStagefrightForHTTP = false;
    char value[PROPERTY_VALUE_MAX];
    if (property_get("media.stagefright.enable-http", value, NULL)
        && (!strcmp(value, "1") || !strcasecmp(value, "true"))) {
        useStagefrightForHTTP = true;
    }

    // use MidiFile for MIDI extensions
    int lenURL = strlen(url);
    for (int i = 0; i < NELEM(FILE_EXTS); ++i) {
        int len = strlen(FILE_EXTS[i].extension);
        int start = lenURL - len;
        if (start > 0) {
<<<<<<< HEAD
            if (!strncmp(url + start, FILE_EXTS[i].extension, len)) {
                if (FILE_EXTS[i].playertype == VORBIS_PLAYER
                    && !strncasecmp(url, "http://", 7)
                    && useStagefrightForHTTP) {
                    return STAGEFRIGHT_PLAYER;
                }
                return OverrideStagefrightForVorbis(FILE_EXTS[i].playertype);
=======
            if (!strncasecmp(url + start, FILE_EXTS[i].extension, len)) {
                return FILE_EXTS[i].playertype;
>>>>>>> 75e181b6
            }
        }
    }

    if (!strncasecmp(url, "http://", 7)) {
        if (!useStagefrightForHTTP) {
            return PV_PLAYER;
        }
    }

    // Use PV_PLAYER for rtsp for now
    if (!strncasecmp(url, "rtsp://", 7)) {
        return PV_PLAYER;
    }

    return getDefaultPlayerType();
}

static sp<MediaPlayerBase> createPlayer(player_type playerType, void* cookie,
        notify_callback_f notifyFunc)
{
    sp<MediaPlayerBase> p;
    switch (playerType) {
#ifndef NO_OPENCORE
        case PV_PLAYER:
            LOGV(" create PVPlayer");
            p = new PVPlayer();
            break;
#endif
        case SONIVOX_PLAYER:
            LOGV(" create MidiFile");
            p = new MidiFile();
            break;
        case VORBIS_PLAYER:
            LOGV(" create VorbisPlayer");
            p = new VorbisPlayer();
            break;
#if BUILD_WITH_FULL_STAGEFRIGHT
        case STAGEFRIGHT_PLAYER:
            LOGV(" create StagefrightPlayer");
            p = new StagefrightPlayer;
            break;
#endif
        case TEST_PLAYER:
            LOGV("Create Test Player stub");
            p = new TestPlayerStub();
            break;
    }
    if (p != NULL) {
        if (p->initCheck() == NO_ERROR) {
            p->setNotifyCallback(cookie, notifyFunc);
        } else {
            p.clear();
        }
    }
    if (p == NULL) {
        LOGE("Failed to create player object");
    }
    return p;
}

sp<MediaPlayerBase> MediaPlayerService::Client::createPlayer(player_type playerType)
{
    // determine if we have the right player type
    sp<MediaPlayerBase> p = mPlayer;
    if ((p != NULL) && (p->playerType() != playerType)) {
        LOGV("delete player");
        p.clear();
    }
    if (p == NULL) {
        p = android::createPlayer(playerType, this, notify);
    }
    return p;
}

status_t MediaPlayerService::Client::setDataSource(
        const char *url, const KeyedVector<String8, String8> *headers)
{
    LOGV("setDataSource(%s)", url);
    if (url == NULL)
        return UNKNOWN_ERROR;

    if (strncmp(url, "content://", 10) == 0) {
        // get a filedescriptor for the content Uri and
        // pass it to the setDataSource(fd) method

        String16 url16(url);
        int fd = android::openContentProviderFile(url16);
        if (fd < 0)
        {
            LOGE("Couldn't open fd for %s", url);
            return UNKNOWN_ERROR;
        }
        setDataSource(fd, 0, 0x7fffffffffLL); // this sets mStatus
        close(fd);
        return mStatus;
    } else {
        player_type playerType = getPlayerType(url);
        LOGV("player type = %d", playerType);

        // create the right type of player
        sp<MediaPlayerBase> p = createPlayer(playerType);
        if (p == NULL) return NO_INIT;

        if (!p->hardwareOutput()) {
            mAudioOutput = new AudioOutput();
            static_cast<MediaPlayerInterface*>(p.get())->setAudioSink(mAudioOutput);
        }

        // now set data source
        LOGV(" setDataSource");
        mStatus = p->setDataSource(url, headers);
        if (mStatus == NO_ERROR) {
            mPlayer = p;
        } else {
            LOGE("  error: %d", mStatus);
        }
        return mStatus;
    }
}

status_t MediaPlayerService::Client::setDataSource(int fd, int64_t offset, int64_t length)
{
    LOGV("setDataSource fd=%d, offset=%lld, length=%lld", fd, offset, length);
    struct stat sb;
    int ret = fstat(fd, &sb);
    if (ret != 0) {
        LOGE("fstat(%d) failed: %d, %s", fd, ret, strerror(errno));
        return UNKNOWN_ERROR;
    }

    LOGV("st_dev  = %llu", sb.st_dev);
    LOGV("st_mode = %u", sb.st_mode);
    LOGV("st_uid  = %lu", sb.st_uid);
    LOGV("st_gid  = %lu", sb.st_gid);
    LOGV("st_size = %llu", sb.st_size);

    if (offset >= sb.st_size) {
        LOGE("offset error");
        ::close(fd);
        return UNKNOWN_ERROR;
    }
    if (offset + length > sb.st_size) {
        length = sb.st_size - offset;
        LOGV("calculated length = %lld", length);
    }

    player_type playerType = getPlayerType(fd, offset, length);
    LOGV("player type = %d", playerType);

    // create the right type of player
    sp<MediaPlayerBase> p = createPlayer(playerType);
    if (p == NULL) return NO_INIT;

    if (!p->hardwareOutput()) {
        mAudioOutput = new AudioOutput();
        static_cast<MediaPlayerInterface*>(p.get())->setAudioSink(mAudioOutput);
    }

    // now set data source
    mStatus = p->setDataSource(fd, offset, length);
    if (mStatus == NO_ERROR) mPlayer = p;
    return mStatus;
}

status_t MediaPlayerService::Client::setVideoSurface(const sp<ISurface>& surface)
{
    LOGV("[%d] setVideoSurface(%p)", mConnId, surface.get());
    sp<MediaPlayerBase> p = getPlayer();
    if (p == 0) return UNKNOWN_ERROR;
    return p->setVideoSurface(surface);
}

status_t MediaPlayerService::Client::invoke(const Parcel& request,
                                            Parcel *reply)
{
    sp<MediaPlayerBase> p = getPlayer();
    if (p == NULL) return UNKNOWN_ERROR;
    return p->invoke(request, reply);
}

// This call doesn't need to access the native player.
status_t MediaPlayerService::Client::setMetadataFilter(const Parcel& filter)
{
    status_t status;
    media::Metadata::Filter allow, drop;

    if (unmarshallFilter(filter, &allow, &status) &&
        unmarshallFilter(filter, &drop, &status)) {
        Mutex::Autolock lock(mLock);

        mMetadataAllow = allow;
        mMetadataDrop = drop;
    }
    return status;
}

status_t MediaPlayerService::Client::getMetadata(
        bool update_only, bool apply_filter, Parcel *reply)
{
    sp<MediaPlayerBase> player = getPlayer();
    if (player == 0) return UNKNOWN_ERROR;

    status_t status;
    // Placeholder for the return code, updated by the caller.
    reply->writeInt32(-1);

    media::Metadata::Filter ids;

    // We don't block notifications while we fetch the data. We clear
    // mMetadataUpdated first so we don't lose notifications happening
    // during the rest of this call.
    {
        Mutex::Autolock lock(mLock);
        if (update_only) {
            ids = mMetadataUpdated;
        }
        mMetadataUpdated.clear();
    }

    media::Metadata metadata(reply);

    metadata.appendHeader();
    status = player->getMetadata(ids, reply);

    if (status != OK) {
        metadata.resetParcel();
        LOGE("getMetadata failed %d", status);
        return status;
    }

    // FIXME: Implement filtering on the result. Not critical since
    // filtering takes place on the update notifications already. This
    // would be when all the metadata are fetch and a filter is set.

    // Everything is fine, update the metadata length.
    metadata.updateLength();
    return OK;
}

status_t MediaPlayerService::Client::suspend() {
    sp<MediaPlayerBase> p = getPlayer();
    if (p == 0) return UNKNOWN_ERROR;

    return p->suspend();
}

status_t MediaPlayerService::Client::resume() {
    sp<MediaPlayerBase> p = getPlayer();
    if (p == 0) return UNKNOWN_ERROR;

    return p->resume();
}

status_t MediaPlayerService::Client::prepareAsync()
{
    LOGV("[%d] prepareAsync", mConnId);
    sp<MediaPlayerBase> p = getPlayer();
    if (p == 0) return UNKNOWN_ERROR;
    status_t ret = p->prepareAsync();
#if CALLBACK_ANTAGONIZER
    LOGD("start Antagonizer");
    if (ret == NO_ERROR) mAntagonizer->start();
#endif
    return ret;
}

status_t MediaPlayerService::Client::start()
{
    LOGV("[%d] start", mConnId);
    sp<MediaPlayerBase> p = getPlayer();
    if (p == 0) return UNKNOWN_ERROR;
    p->setLooping(mLoop);
    return p->start();
}

status_t MediaPlayerService::Client::stop()
{
    LOGV("[%d] stop", mConnId);
    sp<MediaPlayerBase> p = getPlayer();
    if (p == 0) return UNKNOWN_ERROR;
    return p->stop();
}

status_t MediaPlayerService::Client::pause()
{
    LOGV("[%d] pause", mConnId);
    sp<MediaPlayerBase> p = getPlayer();
    if (p == 0) return UNKNOWN_ERROR;
    return p->pause();
}

status_t MediaPlayerService::Client::isPlaying(bool* state)
{
    *state = false;
    sp<MediaPlayerBase> p = getPlayer();
    if (p == 0) return UNKNOWN_ERROR;
    *state = p->isPlaying();
    LOGV("[%d] isPlaying: %d", mConnId, *state);
    return NO_ERROR;
}

status_t MediaPlayerService::Client::getCurrentPosition(int *msec)
{
    LOGV("getCurrentPosition");
    sp<MediaPlayerBase> p = getPlayer();
    if (p == 0) return UNKNOWN_ERROR;
    status_t ret = p->getCurrentPosition(msec);
    if (ret == NO_ERROR) {
        LOGV("[%d] getCurrentPosition = %d", mConnId, *msec);
    } else {
        LOGE("getCurrentPosition returned %d", ret);
    }
    return ret;
}

status_t MediaPlayerService::Client::getDuration(int *msec)
{
    LOGV("getDuration");
    sp<MediaPlayerBase> p = getPlayer();
    if (p == 0) return UNKNOWN_ERROR;
    status_t ret = p->getDuration(msec);
    if (ret == NO_ERROR) {
        LOGV("[%d] getDuration = %d", mConnId, *msec);
    } else {
        LOGE("getDuration returned %d", ret);
    }
    return ret;
}

status_t MediaPlayerService::Client::seekTo(int msec)
{
    LOGV("[%d] seekTo(%d)", mConnId, msec);
    sp<MediaPlayerBase> p = getPlayer();
    if (p == 0) return UNKNOWN_ERROR;
    return p->seekTo(msec);
}

status_t MediaPlayerService::Client::reset()
{
    LOGV("[%d] reset", mConnId);
    sp<MediaPlayerBase> p = getPlayer();
    if (p == 0) return UNKNOWN_ERROR;
    return p->reset();
}

status_t MediaPlayerService::Client::setAudioStreamType(int type)
{
    LOGV("[%d] setAudioStreamType(%d)", mConnId, type);
    // TODO: for hardware output, call player instead
    Mutex::Autolock l(mLock);
    if (mAudioOutput != 0) mAudioOutput->setAudioStreamType(type);
    return NO_ERROR;
}

status_t MediaPlayerService::Client::setLooping(int loop)
{
    LOGV("[%d] setLooping(%d)", mConnId, loop);
    mLoop = loop;
    sp<MediaPlayerBase> p = getPlayer();
    if (p != 0) return p->setLooping(loop);
    return NO_ERROR;
}

status_t MediaPlayerService::Client::setVolume(float leftVolume, float rightVolume)
{
    LOGV("[%d] setVolume(%f, %f)", mConnId, leftVolume, rightVolume);
    // TODO: for hardware output, call player instead
    Mutex::Autolock l(mLock);
    if (mAudioOutput != 0) mAudioOutput->setVolume(leftVolume, rightVolume);
    return NO_ERROR;
}


void MediaPlayerService::Client::notify(void* cookie, int msg, int ext1, int ext2)
{
    Client* client = static_cast<Client*>(cookie);

    if (MEDIA_INFO == msg &&
        MEDIA_INFO_METADATA_UPDATE == ext1) {
        const media::Metadata::Type metadata_type = ext2;

        if(client->shouldDropMetadata(metadata_type)) {
            return;
        }

        // Update the list of metadata that have changed. getMetadata
        // also access mMetadataUpdated and clears it.
        client->addNewMetadataUpdate(metadata_type);
    }
    LOGV("[%d] notify (%p, %d, %d, %d)", client->mConnId, cookie, msg, ext1, ext2);
    client->mClient->notify(msg, ext1, ext2);
}


bool MediaPlayerService::Client::shouldDropMetadata(media::Metadata::Type code) const
{
    Mutex::Autolock lock(mLock);

    if (findMetadata(mMetadataDrop, code)) {
        return true;
    }

    if (mMetadataAllow.isEmpty() || findMetadata(mMetadataAllow, code)) {
        return false;
    } else {
        return true;
    }
}


void MediaPlayerService::Client::addNewMetadataUpdate(media::Metadata::Type metadata_type) {
    Mutex::Autolock lock(mLock);
    if (mMetadataUpdated.indexOf(metadata_type) < 0) {
        mMetadataUpdated.add(metadata_type);
    }
}

#if CALLBACK_ANTAGONIZER
const int Antagonizer::interval = 10000; // 10 msecs

Antagonizer::Antagonizer(notify_callback_f cb, void* client) :
    mExit(false), mActive(false), mClient(client), mCb(cb)
{
    createThread(callbackThread, this);
}

void Antagonizer::kill()
{
    Mutex::Autolock _l(mLock);
    mActive = false;
    mExit = true;
    mCondition.wait(mLock);
}

int Antagonizer::callbackThread(void* user)
{
    LOGD("Antagonizer started");
    Antagonizer* p = reinterpret_cast<Antagonizer*>(user);
    while (!p->mExit) {
        if (p->mActive) {
            LOGV("send event");
            p->mCb(p->mClient, 0, 0, 0);
        }
        usleep(interval);
    }
    Mutex::Autolock _l(p->mLock);
    p->mCondition.signal();
    LOGD("Antagonizer stopped");
    return 0;
}
#endif

static size_t kDefaultHeapSize = 1024 * 1024; // 1MB

sp<IMemory> MediaPlayerService::decode(const char* url, uint32_t *pSampleRate, int* pNumChannels, int* pFormat)
{
    LOGV("decode(%s)", url);
    sp<MemoryBase> mem;
    sp<MediaPlayerBase> player;

    // Protect our precious, precious DRMd ringtones by only allowing
    // decoding of http, but not filesystem paths or content Uris.
    // If the application wants to decode those, it should open a
    // filedescriptor for them and use that.
    if (url != NULL && strncmp(url, "http://", 7) != 0) {
        LOGD("Can't decode %s by path, use filedescriptor instead", url);
        return mem;
    }

    player_type playerType = getPlayerType(url);
    LOGV("player type = %d", playerType);

    // create the right type of player
    sp<AudioCache> cache = new AudioCache(url);
    player = android::createPlayer(playerType, cache.get(), cache->notify);
    if (player == NULL) goto Exit;
    if (player->hardwareOutput()) goto Exit;

    static_cast<MediaPlayerInterface*>(player.get())->setAudioSink(cache);

    // set data source
    if (player->setDataSource(url) != NO_ERROR) goto Exit;

    LOGV("prepare");
    player->prepareAsync();

    LOGV("wait for prepare");
    if (cache->wait() != NO_ERROR) goto Exit;

    LOGV("start");
    player->start();

    LOGV("wait for playback complete");
    if (cache->wait() != NO_ERROR) goto Exit;

    mem = new MemoryBase(cache->getHeap(), 0, cache->size());
    *pSampleRate = cache->sampleRate();
    *pNumChannels = cache->channelCount();
    *pFormat = cache->format();
    LOGV("return memory @ %p, sampleRate=%u, channelCount = %d, format = %d", mem->pointer(), *pSampleRate, *pNumChannels, *pFormat);

Exit:
    if (player != 0) player->reset();
    return mem;
}

sp<IMemory> MediaPlayerService::decode(int fd, int64_t offset, int64_t length, uint32_t *pSampleRate, int* pNumChannels, int* pFormat)
{
    LOGV("decode(%d, %lld, %lld)", fd, offset, length);
    sp<MemoryBase> mem;
    sp<MediaPlayerBase> player;

    player_type playerType = getPlayerType(fd, offset, length);
    LOGV("player type = %d", playerType);

    // create the right type of player
    sp<AudioCache> cache = new AudioCache("decode_fd");
    player = android::createPlayer(playerType, cache.get(), cache->notify);
    if (player == NULL) goto Exit;
    if (player->hardwareOutput()) goto Exit;

    static_cast<MediaPlayerInterface*>(player.get())->setAudioSink(cache);

    // set data source
    if (player->setDataSource(fd, offset, length) != NO_ERROR) goto Exit;

    LOGV("prepare");
    player->prepareAsync();

    LOGV("wait for prepare");
    if (cache->wait() != NO_ERROR) goto Exit;

    LOGV("start");
    player->start();

    LOGV("wait for playback complete");
    if (cache->wait() != NO_ERROR) goto Exit;

    mem = new MemoryBase(cache->getHeap(), 0, cache->size());
    *pSampleRate = cache->sampleRate();
    *pNumChannels = cache->channelCount();
    *pFormat = cache->format();
    LOGV("return memory @ %p, sampleRate=%u, channelCount = %d, format = %d", mem->pointer(), *pSampleRate, *pNumChannels, *pFormat);

Exit:
    if (player != 0) player->reset();
    ::close(fd);
    return mem;
}

/*
 * Avert your eyes, ugly hack ahead.
 * The following is to support music visualizations.
 */

static const int NUMVIZBUF = 32;
static const int VIZBUFFRAMES = 1024;
static const int BUFTIMEMSEC = NUMVIZBUF * VIZBUFFRAMES * 1000 / 44100;
static const int TOTALBUFTIMEMSEC = NUMVIZBUF * BUFTIMEMSEC;

static bool gotMem = false;
static sp<MemoryHeapBase> heap; 
static sp<MemoryBase> mem[NUMVIZBUF];
static uint64_t endTime;
static uint64_t lastReadTime;
static uint64_t lastWriteTime;
static int writeIdx = 0;

static void allocVizBufs() {
    if (!gotMem) {
        heap = new MemoryHeapBase(NUMVIZBUF * VIZBUFFRAMES * 2, 0, "snooper");
        for (int i=0;i<NUMVIZBUF;i++) {
            mem[i] = new MemoryBase(heap, VIZBUFFRAMES * 2 * i, VIZBUFFRAMES * 2);
        }
        endTime = 0;
        gotMem = true;
    }
}


/*
 * Get a buffer of audio data that is about to be played.
 * We don't synchronize this because in practice the writer
 * is ahead of the reader, and even if we did happen to catch
 * a buffer while it's being written, it's just a visualization,
 * so no harm done.
 */
static sp<MemoryBase> getVizBuffer() {

    allocVizBufs();

    lastReadTime = uptimeMillis();

    // if there is no recent buffer (yet), just return empty handed
    if (lastWriteTime + TOTALBUFTIMEMSEC < lastReadTime) {
        //LOGI("@@@@    no audio data to look at yet: %d + %d < %d", (int)lastWriteTime, TOTALBUFTIMEMSEC, (int)lastReadTime);
        return NULL;
    }

    int timedelta = endTime - lastReadTime;
    if (timedelta < 0) timedelta = 0;
    int framedelta = timedelta * 44100 / 1000;
    int headIdx = (writeIdx - framedelta) / VIZBUFFRAMES - 1;
    while (headIdx < 0) {
        headIdx += NUMVIZBUF;
    }
    return mem[headIdx];
}

// Append the data to the vizualization buffer
static void makeVizBuffers(const char *data, int len, uint64_t time) {

    allocVizBufs();

    uint64_t startTime = time;
    const int frameSize = 4; // 16 bit stereo sample is 4 bytes
    int offset = writeIdx;
    int maxoff = heap->getSize() / 2; // in shorts
    short *base = (short*)heap->getBase();
    short *src = (short*)data;
    while (len > 0) {
        
        // Degrade quality by mixing to mono and clearing the lowest 3 bits.
        // This should still be good enough for a visualization
        base[offset++] = ((int(src[0]) + int(src[1])) >> 1) & ~0x7;
        src += 2;
        len -= frameSize;
        if (offset >= maxoff) {
            offset = 0;
        }
    }
    writeIdx = offset;
    endTime = time + (len / frameSize) / 44;
    //LOGI("@@@ stored buffers from %d to %d", uint32_t(startTime), uint32_t(time));
}

sp<IMemory> MediaPlayerService::snoop()
{
    sp<MemoryBase> mem = getVizBuffer();
    return mem;
}


#undef LOG_TAG
#define LOG_TAG "AudioSink"
MediaPlayerService::AudioOutput::AudioOutput()
    : mCallback(NULL),
      mCallbackCookie(NULL) {
    mTrack = 0;
    mStreamType = AudioSystem::MUSIC;
    mLeftVolume = 1.0;
    mRightVolume = 1.0;
    mLatency = 0;
    mMsecsPerFrame = 0;
    mNumFramesWritten = 0;
    setMinBufferCount();
}

MediaPlayerService::AudioOutput::~AudioOutput()
{
    close();
}

void MediaPlayerService::AudioOutput::setMinBufferCount()
{
    char value[PROPERTY_VALUE_MAX];
    if (property_get("ro.kernel.qemu", value, 0)) {
        mIsOnEmulator = true;
        mMinBufferCount = 12;  // to prevent systematic buffer underrun for emulator
    }
}

bool MediaPlayerService::AudioOutput::isOnEmulator()
{
    setMinBufferCount();
    return mIsOnEmulator;
}

int MediaPlayerService::AudioOutput::getMinBufferCount()
{
    setMinBufferCount();
    return mMinBufferCount;
}

ssize_t MediaPlayerService::AudioOutput::bufferSize() const
{
    if (mTrack == 0) return NO_INIT;
    return mTrack->frameCount() * frameSize();
}

ssize_t MediaPlayerService::AudioOutput::frameCount() const
{
    if (mTrack == 0) return NO_INIT;
    return mTrack->frameCount();
}

ssize_t MediaPlayerService::AudioOutput::channelCount() const
{
    if (mTrack == 0) return NO_INIT;
    return mTrack->channelCount();
}

ssize_t MediaPlayerService::AudioOutput::frameSize() const
{
    if (mTrack == 0) return NO_INIT;
    return mTrack->frameSize();
}

uint32_t MediaPlayerService::AudioOutput::latency () const
{
    return mLatency;
}

float MediaPlayerService::AudioOutput::msecsPerFrame() const
{
    return mMsecsPerFrame;
}

status_t MediaPlayerService::AudioOutput::getPosition(uint32_t *position)
{
    if (mTrack == 0) return NO_INIT;
    return mTrack->getPosition(position);
}

status_t MediaPlayerService::AudioOutput::open(
        uint32_t sampleRate, int channelCount, int format, int bufferCount,
        AudioCallback cb, void *cookie)
{
    mCallback = cb;
    mCallbackCookie = cookie;

    // Check argument "bufferCount" against the mininum buffer count
    if (bufferCount < mMinBufferCount) {
        LOGD("bufferCount (%d) is too small and increased to %d", bufferCount, mMinBufferCount);
        bufferCount = mMinBufferCount;

    }
    LOGV("open(%u, %d, %d, %d)", sampleRate, channelCount, format, bufferCount);
    if (mTrack) close();
    int afSampleRate;
    int afFrameCount;
    int frameCount;

    if (AudioSystem::getOutputFrameCount(&afFrameCount, mStreamType) != NO_ERROR) {
        return NO_INIT;
    }
    if (AudioSystem::getOutputSamplingRate(&afSampleRate, mStreamType) != NO_ERROR) {
        return NO_INIT;
    }

    frameCount = (sampleRate*afFrameCount*bufferCount)/afSampleRate;

    AudioTrack *t;
    if (mCallback != NULL) {
        t = new AudioTrack(
                mStreamType,
                sampleRate,
                format,
                (channelCount == 2) ? AudioSystem::CHANNEL_OUT_STEREO : AudioSystem::CHANNEL_OUT_MONO,
                frameCount,
                0 /* flags */,
                CallbackWrapper,
                this);
    } else {
        t = new AudioTrack(
                mStreamType,
                sampleRate,
                format,
                (channelCount == 2) ? AudioSystem::CHANNEL_OUT_STEREO : AudioSystem::CHANNEL_OUT_MONO,
                frameCount);
    }

    if ((t == 0) || (t->initCheck() != NO_ERROR)) {
        LOGE("Unable to create audio track");
        delete t;
        return NO_INIT;
    }

    LOGV("setVolume");
    t->setVolume(mLeftVolume, mRightVolume);
    mMsecsPerFrame = 1.e3 / (float) sampleRate;
    mLatency = t->latency();
    mTrack = t;
    return NO_ERROR;
}

void MediaPlayerService::AudioOutput::start()
{
    LOGV("start");
    if (mTrack) {
        mTrack->setVolume(mLeftVolume, mRightVolume);
        mTrack->start();
        mTrack->getPosition(&mNumFramesWritten);
    }
}

void MediaPlayerService::AudioOutput::snoopWrite(const void* buffer, size_t size) {
    // Only make visualization buffers if anyone recently requested visualization data
    uint64_t now = uptimeMillis();
    if (lastReadTime + TOTALBUFTIMEMSEC >= now) {
        // Based on the current play counter, the number of frames written and
        // the current real time we can calculate the approximate real start
        // time of the buffer we're about to write.
        uint32_t pos;
        mTrack->getPosition(&pos);

        // we're writing ahead by this many frames:
        int ahead = mNumFramesWritten - pos;
        //LOGI("@@@ written: %d, playpos: %d, latency: %d", mNumFramesWritten, pos, mTrack->latency());
        // which is this many milliseconds, assuming 44100 Hz:
        ahead /= 44;

        makeVizBuffers((const char*)buffer, size, now + ahead + mTrack->latency());
        lastWriteTime = now;
    }
}


ssize_t MediaPlayerService::AudioOutput::write(const void* buffer, size_t size)
{
    LOG_FATAL_IF(mCallback != NULL, "Don't call write if supplying a callback.");

    //LOGV("write(%p, %u)", buffer, size);
    if (mTrack) {
        snoopWrite(buffer, size);
        ssize_t ret = mTrack->write(buffer, size);
        mNumFramesWritten += ret / 4; // assume 16 bit stereo
        return ret;
    }
    return NO_INIT;
}

void MediaPlayerService::AudioOutput::stop()
{
    LOGV("stop");
    if (mTrack) mTrack->stop();
    lastWriteTime = 0;
}

void MediaPlayerService::AudioOutput::flush()
{
    LOGV("flush");
    if (mTrack) mTrack->flush();
}

void MediaPlayerService::AudioOutput::pause()
{
    LOGV("pause");
    if (mTrack) mTrack->pause();
    lastWriteTime = 0;
}

void MediaPlayerService::AudioOutput::close()
{
    LOGV("close");
    delete mTrack;
    mTrack = 0;
}

void MediaPlayerService::AudioOutput::setVolume(float left, float right)
{
    LOGV("setVolume(%f, %f)", left, right);
    mLeftVolume = left;
    mRightVolume = right;
    if (mTrack) {
        mTrack->setVolume(left, right);
    }
}

// static
void MediaPlayerService::AudioOutput::CallbackWrapper(
        int event, void *cookie, void *info) {
    //LOGV("callbackwrapper");
    if (event != AudioTrack::EVENT_MORE_DATA) {
        return;
    }

    AudioOutput *me = (AudioOutput *)cookie;
    AudioTrack::Buffer *buffer = (AudioTrack::Buffer *)info;

    size_t actualSize = (*me->mCallback)(
            me, buffer->raw, buffer->size, me->mCallbackCookie);

    buffer->size = actualSize;

    if (actualSize > 0) {
        me->snoopWrite(buffer->raw, actualSize);
    }
}

#undef LOG_TAG
#define LOG_TAG "AudioCache"
MediaPlayerService::AudioCache::AudioCache(const char* name) :
    mChannelCount(0), mFrameCount(1024), mSampleRate(0), mSize(0),
    mError(NO_ERROR), mCommandComplete(false)
{
    // create ashmem heap
    mHeap = new MemoryHeapBase(kDefaultHeapSize, 0, name);
}

uint32_t MediaPlayerService::AudioCache::latency () const
{
    return 0;
}

float MediaPlayerService::AudioCache::msecsPerFrame() const
{
    return mMsecsPerFrame;
}

status_t MediaPlayerService::AudioCache::getPosition(uint32_t *position)
{
    if (position == 0) return BAD_VALUE;
    *position = mSize;
    return NO_ERROR;
}

////////////////////////////////////////////////////////////////////////////////

struct CallbackThread : public Thread {
    CallbackThread(const wp<MediaPlayerBase::AudioSink> &sink,
                   MediaPlayerBase::AudioSink::AudioCallback cb,
                   void *cookie);

protected:
    virtual ~CallbackThread();

    virtual bool threadLoop();

private:
    wp<MediaPlayerBase::AudioSink> mSink;
    MediaPlayerBase::AudioSink::AudioCallback mCallback;
    void *mCookie;
    void *mBuffer;
    size_t mBufferSize;

    CallbackThread(const CallbackThread &);
    CallbackThread &operator=(const CallbackThread &);
};

CallbackThread::CallbackThread(
        const wp<MediaPlayerBase::AudioSink> &sink,
        MediaPlayerBase::AudioSink::AudioCallback cb,
        void *cookie)
    : mSink(sink),
      mCallback(cb),
      mCookie(cookie),
      mBuffer(NULL),
      mBufferSize(0) {
}

CallbackThread::~CallbackThread() {
    if (mBuffer) {
        free(mBuffer);
        mBuffer = NULL;
    }
}

bool CallbackThread::threadLoop() {
    sp<MediaPlayerBase::AudioSink> sink = mSink.promote();
    if (sink == NULL) {
        return false;
    }

    if (mBuffer == NULL) {
        mBufferSize = sink->bufferSize();
        mBuffer = malloc(mBufferSize);
    }

    size_t actualSize =
        (*mCallback)(sink.get(), mBuffer, mBufferSize, mCookie);

    if (actualSize > 0) {
        sink->write(mBuffer, actualSize);
    }

    return true;
}

////////////////////////////////////////////////////////////////////////////////

status_t MediaPlayerService::AudioCache::open(
        uint32_t sampleRate, int channelCount, int format, int bufferCount,
        AudioCallback cb, void *cookie)
{
    LOGV("open(%u, %d, %d, %d)", sampleRate, channelCount, format, bufferCount);
    if (mHeap->getHeapID() < 0) {
        return NO_INIT;
    }

    mSampleRate = sampleRate;
    mChannelCount = (uint16_t)channelCount;
    mFormat = (uint16_t)format;
    mMsecsPerFrame = 1.e3 / (float) sampleRate;

    if (cb != NULL) {
        mCallbackThread = new CallbackThread(this, cb, cookie);
    }
    return NO_ERROR;
}

void MediaPlayerService::AudioCache::start() {
    if (mCallbackThread != NULL) {
        mCallbackThread->run("AudioCache callback");
    }
}

void MediaPlayerService::AudioCache::stop() {
    if (mCallbackThread != NULL) {
        mCallbackThread->requestExitAndWait();
    }
}

ssize_t MediaPlayerService::AudioCache::write(const void* buffer, size_t size)
{
    LOGV("write(%p, %u)", buffer, size);
    if ((buffer == 0) || (size == 0)) return size;

    uint8_t* p = static_cast<uint8_t*>(mHeap->getBase());
    if (p == NULL) return NO_INIT;
    p += mSize;
    LOGV("memcpy(%p, %p, %u)", p, buffer, size);
    if (mSize + size > mHeap->getSize()) {
        LOGE("Heap size overflow! req size: %d, max size: %d", (mSize + size), mHeap->getSize());
        size = mHeap->getSize() - mSize;
    }
    memcpy(p, buffer, size);
    mSize += size;
    return size;
}

// call with lock held
status_t MediaPlayerService::AudioCache::wait()
{
    Mutex::Autolock lock(mLock);
    while (!mCommandComplete) {
        mSignal.wait(mLock);
    }
    mCommandComplete = false;

    if (mError == NO_ERROR) {
        LOGV("wait - success");
    } else {
        LOGV("wait - error");
    }
    return mError;
}

void MediaPlayerService::AudioCache::notify(void* cookie, int msg, int ext1, int ext2)
{
    LOGV("notify(%p, %d, %d, %d)", cookie, msg, ext1, ext2);
    AudioCache* p = static_cast<AudioCache*>(cookie);

    // ignore buffering messages
    switch (msg)
    {
    case MEDIA_ERROR:
        LOGE("Error %d, %d occurred", ext1, ext2);
        p->mError = ext1;
        break;
    case MEDIA_PREPARED:
        LOGV("prepared");
        break;
    case MEDIA_PLAYBACK_COMPLETE:
        LOGV("playback complete");
        break;
    default:
        LOGV("ignored");
        return;
    }

    // wake up thread
    Mutex::Autolock lock(p->mLock);
    p->mCommandComplete = true;
    p->mSignal.signal();
}

} // namespace android<|MERGE_RESOLUTION|>--- conflicted
+++ resolved
@@ -758,18 +758,13 @@
         int len = strlen(FILE_EXTS[i].extension);
         int start = lenURL - len;
         if (start > 0) {
-<<<<<<< HEAD
-            if (!strncmp(url + start, FILE_EXTS[i].extension, len)) {
+            if (!strncasecmp(url + start, FILE_EXTS[i].extension, len)) {
                 if (FILE_EXTS[i].playertype == VORBIS_PLAYER
                     && !strncasecmp(url, "http://", 7)
                     && useStagefrightForHTTP) {
                     return STAGEFRIGHT_PLAYER;
                 }
                 return OverrideStagefrightForVorbis(FILE_EXTS[i].playertype);
-=======
-            if (!strncasecmp(url + start, FILE_EXTS[i].extension, len)) {
-                return FILE_EXTS[i].playertype;
->>>>>>> 75e181b6
             }
         }
     }
