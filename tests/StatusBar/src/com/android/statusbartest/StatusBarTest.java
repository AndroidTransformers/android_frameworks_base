--- conflicted
+++ resolved
@@ -60,9 +60,6 @@
     }
 
     private Test[] mTests = new Test[] {
-<<<<<<< HEAD
-        new Test("Hide (FLAG_FULLSCREEN)") {
-=======
         new Test("Double Remove") {
             public void run() {
                 Log.d(TAG, "set 0");
@@ -84,8 +81,7 @@
                 mStatusBarManager.setIcon("speakerphone", R.drawable.stat_sys_phone, 0);
             }
         },
-        new Test("Hide") {
->>>>>>> ef1f1fc3
+        new Test("Hide (FLAG_FULLSCREEN)") {
             public void run() {
                 Window win = getWindow();
                 win.setFlags(WindowManager.LayoutParams.FLAG_FULLSCREEN,
