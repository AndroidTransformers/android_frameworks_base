--- conflicted
+++ resolved
@@ -339,8 +339,6 @@
     }
 
     /**
-<<<<<<< HEAD
-=======
      * Grabs a wake lock and sends intent as an ordered broadcast.
      * Used for setting a custom result receiver for CDMA SCPD.
      *
@@ -357,7 +355,6 @@
     }
 
     /**
->>>>>>> 4b9a8d75
      * Called when SMS send completes. Broadcasts a sentIntent on success.
      * On failure, either sets up retries or broadcasts a sentIntent with
      * the failure in the result code.
@@ -955,7 +952,6 @@
                 Log.e(TAG, "failed to send back RESULT_ERROR_LIMIT_EXCEEDED");
             }
             return true;
-<<<<<<< HEAD
         }
         mPendingTrackerCount++;
         return false;
@@ -978,30 +974,6 @@
     }
 
     /**
-=======
-        }
-        mPendingTrackerCount++;
-        return false;
-    }
-
-    /**
-     * Returns the label for the specified app package name.
-     * @param appPackage the package name of the app requesting to send an SMS
-     * @return the label for the specified app, or the package name if getApplicationInfo() fails
-     */
-    private CharSequence getAppLabel(String appPackage) {
-        PackageManager pm = mContext.getPackageManager();
-        try {
-            ApplicationInfo appInfo = pm.getApplicationInfo(appPackage, 0);
-            return appInfo.loadLabel(pm);
-        } catch (PackageManager.NameNotFoundException e) {
-            Log.e(TAG, "PackageManager Name Not Found for package " + appPackage);
-            return appPackage;  // fall back to package name if we can't get app label
-        }
-    }
-
-    /**
->>>>>>> 4b9a8d75
      * Post an alert when SMS needs confirmation due to excessive usage.
      * @param tracker an SmsTracker for the current message.
      */
@@ -1112,17 +1084,10 @@
 
         public final PendingIntent mSentIntent;
         public final PendingIntent mDeliveryIntent;
-<<<<<<< HEAD
 
         public final String mAppPackage;
         public final String mDestAddress;
 
-=======
-
-        public final String mAppPackage;
-        public final String mDestAddress;
-
->>>>>>> 4b9a8d75
         public SmsTracker(HashMap<String, Object> data, PendingIntent sentIntent,
                 PendingIntent deliveryIntent, String appPackage, String destAddr) {
             mData = data;
@@ -1165,7 +1130,6 @@
                 sendMessage(obtainMessage(EVENT_STOP_SENDING, mTracker));
             }
         }
-<<<<<<< HEAD
 
         @Override
         public void onCancel(DialogInterface dialog) {
@@ -1189,31 +1153,6 @@
         }
     };
 
-=======
-
-        @Override
-        public void onCancel(DialogInterface dialog) {
-            Log.d(TAG, "dialog dismissed: don't send SMS");
-            sendMessage(obtainMessage(EVENT_STOP_SENDING, mTracker));
-        }
-    }
-
-    private final BroadcastReceiver mResultReceiver = new BroadcastReceiver() {
-        @Override
-        public void onReceive(Context context, Intent intent) {
-            // Assume the intent is one of the SMS receive intents that
-            // was sent as an ordered broadcast.  Check result and ACK.
-            int rc = getResultCode();
-            boolean success = (rc == Activity.RESULT_OK)
-                    || (rc == Intents.RESULT_SMS_HANDLED);
-
-            // For a multi-part message, this only ACKs the last part.
-            // Previous parts were ACK'd as they were received.
-            acknowledgeLastIncomingSms(success, rc, null);
-        }
-    };
-
->>>>>>> 4b9a8d75
     protected void dispatchBroadcastMessage(SmsCbMessage message) {
         if (message.isEmergencyMessage()) {
             Intent intent = new Intent(Intents.SMS_EMERGENCY_CB_RECEIVED_ACTION);
