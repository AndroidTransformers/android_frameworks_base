#
# Copyright (C) 2008 The Android Open Source Project
#
# Licensed under the Apache License, Version 2.0 (the "License");
# you may not use this file except in compliance with the License.
# You may obtain a copy of the License at
#
#      http://www.apache.org/licenses/LICENSE-2.0
#
# Unless required by applicable law or agreed to in writing, software
# distributed under the License is distributed on an "AS IS" BASIS,
# WITHOUT WARRANTIES OR CONDITIONS OF ANY KIND, either express or implied.
# See the License for the specific language governing permissions and
# limitations under the License.
#
LOCAL_PATH := $(call my-dir)
include $(CLEAR_VARS)

LOCAL_SRC_FILES := $(call all-java-files-under,src)
LOCAL_JAVA_RESOURCE_DIRS := resources


LOCAL_JAVA_LIBRARIES := \
	kxml2-2.3.0 \
	layoutlib_api-prebuilt \
<<<<<<< HEAD
	common-prebuilt
=======
	tools-common-prebuilt
>>>>>>> cd68ebe8

LOCAL_STATIC_JAVA_LIBRARIES := \
	temp_layoutlib \
	ninepatch-prebuilt

LOCAL_MODULE := layoutlib

include $(BUILD_HOST_JAVA_LIBRARY)
<|MERGE_RESOLUTION|>--- conflicted
+++ resolved
@@ -23,11 +23,7 @@
 LOCAL_JAVA_LIBRARIES := \
 	kxml2-2.3.0 \
 	layoutlib_api-prebuilt \
-<<<<<<< HEAD
-	common-prebuilt
-=======
 	tools-common-prebuilt
->>>>>>> cd68ebe8
 
 LOCAL_STATIC_JAVA_LIBRARIES := \
 	temp_layoutlib \
