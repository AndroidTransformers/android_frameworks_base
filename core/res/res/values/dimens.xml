<?xml version="1.0" encoding="utf-8"?>
<!--
/* //device/apps/common/assets/res/any/dimens.xml
**
** Copyright 2006, The Android Open Source Project
**
** Licensed under the Apache License, Version 2.0 (the "License");
** you may not use this file except in compliance with the License.
** You may obtain a copy of the License at
**
**     http://www.apache.org/licenses/LICENSE-2.0
**
** Unless required by applicable law or agreed to in writing, software
** distributed under the License is distributed on an "AS IS" BASIS,
** WITHOUT WARRANTIES OR CONDITIONS OF ANY KIND, either express or implied.
** See the License for the specific language governing permissions and
** limitations under the License.
*/
-->
<resources>
    <!-- The width that is used when creating thumbnails of applications. -->
    <dimen name="thumbnail_width">64dp</dimen>
    <!-- The height that is used when creating thumbnails of applications. -->
    <dimen name="thumbnail_height">100dp</dimen>
    <!-- The standard size (both width and height) of an application icon that
         will be displayed in the app launcher and elsewhere. -->
    <dimen name="app_icon_size">48dip</dimen>
    <!-- The maximum number of action buttons that should be permitted within
         an action bar/action mode. This will be used to determine how many
         showAsAction="ifRoom" items can fit. "always" items can override this. -->
    <integer name="max_action_buttons">3</integer>
    <dimen name="toast_y_offset">64dip</dimen>
    <!-- Height of the status bar -->
    <dimen name="status_bar_height">25dip</dimen>
    <!-- Height of the status bar -->
    <dimen name="status_bar_icon_size">25dip</dimen>
    <!-- Size of the giant number (unread count) in the notifications -->
    <dimen name="status_bar_content_number_size">48sp</dimen>
    <!-- Margin at the edge of the screen to ignore touch events for in the windowshade. -->
    <dimen name="status_bar_edge_ignore">5dp</dimen>
    <!-- Margin for permanent screen decorations at the bottom. -->
    <dimen name="screen_margin_bottom">0dip</dimen>
    <!-- Size of the fastscroll hint letter -->
    <dimen name="fastscroll_overlay_size">104dp</dimen>
    <!-- Width of the fastscroll thumb -->
    <dimen name="fastscroll_thumb_width">64dp</dimen>
    <!-- Height of the fastscroll thumb -->
    <dimen name="fastscroll_thumb_height">52dp</dimen>
    <!-- Min width for a tablet device -->
    <dimen name="min_xlarge_screen_width">800dp</dimen>
    <!-- Default height of a key in the password keyboard for alpha -->
    <dimen name="password_keyboard_key_height_alpha">56dip</dimen>
    <!-- Default height of a key in the password keyboard for numeric -->
    <dimen name="password_keyboard_key_height_numeric">56dip</dimen>
    <!-- Default correction for the space key in the password keyboard -->
    <dimen name="password_keyboard_spacebar_vertical_correction">4dip</dimen>

    <!-- Preference activity side margins -->
    <dimen name="preference_screen_side_margin">0dp</dimen>
    <!-- Preference activity side margins negative-->
    <dimen name="preference_screen_side_margin_negative">0dp</dimen>
    <!-- Preference widget area width (to the left of the text) -->
    <dimen name="preference_widget_width">8dp</dimen>

    <!-- The platform's desired minimum size for a dialog's width when it
         is along the major axis (that is the screen is landscape).  This may
         be either a fraction or a dimension. -->
    <item type="dimen" name="dialog_min_width_major">65%</item>

    <!-- The platform's desired minimum size for a dialog's width when it
         is along the minor axis (that is the screen is portrait).  This may
         be either a fraction or a dimension. -->
    <item type="dimen" name="dialog_min_width_minor">95%</item>

    <!-- The width of the big icons in notifications. -->
    <dimen name="notification_large_icon_width">64dp</dimen>
    <!-- The width of the big icons in notifications. -->
    <dimen name="notification_large_icon_height">64dp</dimen>

    <!-- Minimum width of the search view text entry area. -->
    <dimen name="search_view_text_min_width">160dip</dimen>

<<<<<<< HEAD
    <!-- Default height of an action bar. -->
    <dimen name="action_bar_default_height">48dip</dimen>
    <!-- Vertical padding around action bar icons. -->
    <dimen name="action_bar_icon_vertical_padding">4dip</dimen>
=======
    <!-- Dialog title height -->
    <dimen name="alert_dialog_title_height">48dip</dimen>
    <!-- Dialog button bar height -->
    <dimen name="alert_dialog_button_bar_height">48dip</dimen>
>>>>>>> f61c3d07
</resources><|MERGE_RESOLUTION|>--- conflicted
+++ resolved
@@ -80,15 +80,13 @@
     <!-- Minimum width of the search view text entry area. -->
     <dimen name="search_view_text_min_width">160dip</dimen>
 
-<<<<<<< HEAD
+    <!-- Dialog title height -->
+    <dimen name="alert_dialog_title_height">48dip</dimen>
+    <!-- Dialog button bar height -->
+    <dimen name="alert_dialog_button_bar_height">48dip</dimen>
+
     <!-- Default height of an action bar. -->
     <dimen name="action_bar_default_height">48dip</dimen>
     <!-- Vertical padding around action bar icons. -->
     <dimen name="action_bar_icon_vertical_padding">4dip</dimen>
-=======
-    <!-- Dialog title height -->
-    <dimen name="alert_dialog_title_height">48dip</dimen>
-    <!-- Dialog button bar height -->
-    <dimen name="alert_dialog_button_bar_height">48dip</dimen>
->>>>>>> f61c3d07
 </resources>