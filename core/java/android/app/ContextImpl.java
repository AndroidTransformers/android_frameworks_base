--- conflicted
+++ resolved
@@ -174,11 +174,8 @@
     private static ThrottleManager sThrottleManager;
     private static WifiManager sWifiManager;
     private static LocationManager sLocationManager;
-<<<<<<< HEAD
     private static CountryDetector sCountryDetector;
-=======
     private static NfcManager sNfcManager;
->>>>>>> 9d74f079
     private static final HashMap<String, SharedPreferencesImpl> sSharedPrefs =
             new HashMap<String, SharedPreferencesImpl>();
 
