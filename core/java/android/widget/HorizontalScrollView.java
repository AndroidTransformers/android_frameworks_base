/*
 * Copyright (C) 2009 The Android Open Source Project
 *
 * Licensed under the Apache License, Version 2.0 (the "License");
 * you may not use this file except in compliance with the License.
 * You may obtain a copy of the License at
 *
 *      http://www.apache.org/licenses/LICENSE-2.0
 *
 * Unless required by applicable law or agreed to in writing, software
 * distributed under the License is distributed on an "AS IS" BASIS,
 * WITHOUT WARRANTIES OR CONDITIONS OF ANY KIND, either express or implied.
 * See the License for the specific language governing permissions and
 * limitations under the License.
 */

package android.widget;

import com.android.internal.R;

import android.util.AttributeSet;
import android.graphics.Canvas;
import android.graphics.Rect;
import android.graphics.drawable.Drawable;
import android.view.View;
import android.view.VelocityTracker;
import android.view.ViewConfiguration;
import android.view.ViewGroup;
import android.view.KeyEvent;
import android.view.FocusFinder;
import android.view.MotionEvent;
import android.view.ViewParent;
import android.view.animation.AnimationUtils;
import android.content.Context;
import android.content.res.Resources;
import android.content.res.TypedArray;

import java.util.List;

/**
 * Layout container for a view hierarchy that can be scrolled by the user,
 * allowing it to be larger than the physical display.  A HorizontalScrollView
 * is a {@link FrameLayout}, meaning you should place one child in it
 * containing the entire contents to scroll; this child may itself be a layout
 * manager with a complex hierarchy of objects.  A child that is often used
 * is a {@link LinearLayout} in a horizontal orientation, presenting a horizontal
 * array of top-level items that the user can scroll through.
 *
 * <p>You should never use a HorizontalScrollView with a {@link ListView}, since
 * ListView takes care of its own scrolling.  Most importantly, doing this
 * defeats all of the important optimizations in ListView for dealing with
 * large lists, since it effectively forces the ListView to display its entire
 * list of items to fill up the infinite container supplied by HorizontalScrollView.
 *
 * <p>The {@link TextView} class also
 * takes care of its own scrolling, so does not require a ScrollView, but
 * using the two together is possible to achieve the effect of a text view
 * within a larger container.
 *
 * <p>HorizontalScrollView only supports horizontal scrolling.
 *
 * @attr ref android.R.styleable#HorizontalScrollView_fillViewport
 */
public class HorizontalScrollView extends FrameLayout {
    private static final int ANIMATED_SCROLL_GAP = ScrollView.ANIMATED_SCROLL_GAP;

    private static final float MAX_SCROLL_FACTOR = ScrollView.MAX_SCROLL_FACTOR;


    private long mLastScroll;

    private final Rect mTempRect = new Rect();
    private OverScroller mScroller;
    private EdgeGlow mEdgeGlowLeft;
    private EdgeGlow mEdgeGlowRight;

    /**
     * Flag to indicate that we are moving focus ourselves. This is so the
     * code that watches for focus changes initiated outside this ScrollView
     * knows that it does not have to do anything.
     */
    private boolean mScrollViewMovedFocus;

    /**
     * Position of the last motion event.
     */
    private float mLastMotionX;

    /**
     * True when the layout has changed but the traversal has not come through yet.
     * Ideally the view hierarchy would keep track of this for us.
     */
    private boolean mIsLayoutDirty = true;

    /**
     * The child to give focus to in the event that a child has requested focus while the
     * layout is dirty. This prevents the scroll from being wrong if the child has not been
     * laid out before requesting focus.
     */
    private View mChildToScrollTo = null;

    /**
     * True if the user is currently dragging this ScrollView around. This is
     * not the same as 'is being flinged', which can be checked by
     * mScroller.isFinished() (flinging begins when the user lifts his finger).
     */
    private boolean mIsBeingDragged = false;

    /**
     * Determines speed during touch scrolling
     */
    private VelocityTracker mVelocityTracker;

    /**
     * When set to true, the scroll view measure its child to make it fill the currently
     * visible area.
     */
    private boolean mFillViewport;

    /**
     * Whether arrow scrolling is animated.
     */
    private boolean mSmoothScrollingEnabled = true;

    private int mTouchSlop;
    private int mMinimumVelocity;
    private int mMaximumVelocity;
<<<<<<< HEAD
    
=======

>>>>>>> 031f077a
    private int mOverscrollDistance;
    private int mOverflingDistance;

    /**
     * ID of the active pointer. This is used to retain consistency during
     * drags/flings if multiple pointers are used.
     */
    private int mActivePointerId = INVALID_POINTER;

    /**
     * Sentinel value for no current active pointer.
     * Used by {@link #mActivePointerId}.
     */
    private static final int INVALID_POINTER = -1;

    public HorizontalScrollView(Context context) {
        this(context, null);
    }

    public HorizontalScrollView(Context context, AttributeSet attrs) {
        this(context, attrs, com.android.internal.R.attr.horizontalScrollViewStyle);
    }

    public HorizontalScrollView(Context context, AttributeSet attrs, int defStyle) {
        super(context, attrs, defStyle);
        initScrollView();

        TypedArray a = context.obtainStyledAttributes(attrs,
                android.R.styleable.HorizontalScrollView, defStyle, 0);

        setFillViewport(a.getBoolean(android.R.styleable.HorizontalScrollView_fillViewport, false));

        a.recycle();
    }

    @Override
    protected float getLeftFadingEdgeStrength() {
        if (getChildCount() == 0) {
            return 0.0f;
        }

        final int length = getHorizontalFadingEdgeLength();
        if (mScrollX < length) {
            return mScrollX / (float) length;
        }

        return 1.0f;
    }

    @Override
    protected float getRightFadingEdgeStrength() {
        if (getChildCount() == 0) {
            return 0.0f;
        }

        final int length = getHorizontalFadingEdgeLength();
        final int rightEdge = getWidth() - mPaddingRight;
        final int span = getChildAt(0).getRight() - mScrollX - rightEdge;
        if (span < length) {
            return span / (float) length;
        }

        return 1.0f;
    }

    /**
     * @return The maximum amount this scroll view will scroll in response to
     *   an arrow event.
     */
    public int getMaxScrollAmount() {
        return (int) (MAX_SCROLL_FACTOR * (mRight - mLeft));
    }


    private void initScrollView() {
        mScroller = new OverScroller(getContext());
        setFocusable(true);
        setDescendantFocusability(FOCUS_AFTER_DESCENDANTS);
        setWillNotDraw(false);
        final ViewConfiguration configuration = ViewConfiguration.get(mContext);
        mTouchSlop = configuration.getScaledTouchSlop();
        mMinimumVelocity = configuration.getScaledMinimumFlingVelocity();
        mMaximumVelocity = configuration.getScaledMaximumFlingVelocity();
        mOverscrollDistance = configuration.getScaledOverscrollDistance();
        mOverflingDistance = configuration.getScaledOverflingDistance();
    }

    @Override
    public void addView(View child) {
        if (getChildCount() > 0) {
            throw new IllegalStateException("HorizontalScrollView can host only one direct child");
        }

        super.addView(child);
    }

    @Override
    public void addView(View child, int index) {
        if (getChildCount() > 0) {
            throw new IllegalStateException("HorizontalScrollView can host only one direct child");
        }

        super.addView(child, index);
    }

    @Override
    public void addView(View child, ViewGroup.LayoutParams params) {
        if (getChildCount() > 0) {
            throw new IllegalStateException("HorizontalScrollView can host only one direct child");
        }

        super.addView(child, params);
    }

    @Override
    public void addView(View child, int index, ViewGroup.LayoutParams params) {
        if (getChildCount() > 0) {
            throw new IllegalStateException("HorizontalScrollView can host only one direct child");
        }

        super.addView(child, index, params);
    }

    /**
     * @return Returns true this HorizontalScrollView can be scrolled
     */
    private boolean canScroll() {
        View child = getChildAt(0);
        if (child != null) {
            int childWidth = child.getWidth();
            return getWidth() < childWidth + mPaddingLeft + mPaddingRight ;
        }
        return false;
    }

    /**
     * Indicates whether this HorizontalScrollView's content is stretched to
     * fill the viewport.
     *
     * @return True if the content fills the viewport, false otherwise.
     *
     * @attr ref android.R.styleable#HorizontalScrollView_fillViewport
     */
    public boolean isFillViewport() {
        return mFillViewport;
    }

    /**
     * Indicates this HorizontalScrollView whether it should stretch its content width
     * to fill the viewport or not.
     *
     * @param fillViewport True to stretch the content's width to the viewport's
     *        boundaries, false otherwise.
     *
     * @attr ref android.R.styleable#HorizontalScrollView_fillViewport
     */
    public void setFillViewport(boolean fillViewport) {
        if (fillViewport != mFillViewport) {
            mFillViewport = fillViewport;
            requestLayout();
        }
    }

    /**
     * @return Whether arrow scrolling will animate its transition.
     */
    public boolean isSmoothScrollingEnabled() {
        return mSmoothScrollingEnabled;
    }

    /**
     * Set whether arrow scrolling will animate its transition.
     * @param smoothScrollingEnabled whether arrow scrolling will animate its transition
     */
    public void setSmoothScrollingEnabled(boolean smoothScrollingEnabled) {
        mSmoothScrollingEnabled = smoothScrollingEnabled;
    }

    @Override
    protected void onMeasure(int widthMeasureSpec, int heightMeasureSpec) {
        super.onMeasure(widthMeasureSpec, heightMeasureSpec);

        if (!mFillViewport) {
            return;
        }

        final int widthMode = MeasureSpec.getMode(widthMeasureSpec);
        if (widthMode == MeasureSpec.UNSPECIFIED) {
            return;
        }

        if (getChildCount() > 0) {
            final View child = getChildAt(0);
            int width = getMeasuredWidth();
            if (child.getMeasuredWidth() < width) {
                final FrameLayout.LayoutParams lp = (LayoutParams) child.getLayoutParams();

                int childHeightMeasureSpec = getChildMeasureSpec(heightMeasureSpec, mPaddingTop
                        + mPaddingBottom, lp.height);
                width -= mPaddingLeft;
                width -= mPaddingRight;
                int childWidthMeasureSpec = MeasureSpec.makeMeasureSpec(width, MeasureSpec.EXACTLY);

                child.measure(childWidthMeasureSpec, childHeightMeasureSpec);
            }
        }
    }

    @Override
    public boolean dispatchKeyEvent(KeyEvent event) {
        // Let the focused view and/or our descendants get the key first
        return super.dispatchKeyEvent(event) || executeKeyEvent(event);
    }

    /**
     * You can call this function yourself to have the scroll view perform
     * scrolling from a key event, just as if the event had been dispatched to
     * it by the view hierarchy.
     *
     * @param event The key event to execute.
     * @return Return true if the event was handled, else false.
     */
    public boolean executeKeyEvent(KeyEvent event) {
        mTempRect.setEmpty();

        if (!canScroll()) {
            if (isFocused()) {
                View currentFocused = findFocus();
                if (currentFocused == this) currentFocused = null;
                View nextFocused = FocusFinder.getInstance().findNextFocus(this,
                        currentFocused, View.FOCUS_RIGHT);
                return nextFocused != null && nextFocused != this &&
                        nextFocused.requestFocus(View.FOCUS_RIGHT);
            }
            return false;
        }

        boolean handled = false;
        if (event.getAction() == KeyEvent.ACTION_DOWN) {
            switch (event.getKeyCode()) {
                case KeyEvent.KEYCODE_DPAD_LEFT:
                    if (!event.isAltPressed()) {
                        handled = arrowScroll(View.FOCUS_LEFT);
                    } else {
                        handled = fullScroll(View.FOCUS_LEFT);
                    }
                    break;
                case KeyEvent.KEYCODE_DPAD_RIGHT:
                    if (!event.isAltPressed()) {
                        handled = arrowScroll(View.FOCUS_RIGHT);
                    } else {
                        handled = fullScroll(View.FOCUS_RIGHT);
                    }
                    break;
                case KeyEvent.KEYCODE_SPACE:
                    pageScroll(event.isShiftPressed() ? View.FOCUS_LEFT : View.FOCUS_RIGHT);
                    break;
            }
        }

        return handled;
    }

    private boolean inChild(int x, int y) {
        if (getChildCount() > 0) {
            final int scrollX = mScrollX;
            final View child = getChildAt(0);
            return !(y < child.getTop()
                    || y >= child.getBottom()
                    || x < child.getLeft() - scrollX
                    || x >= child.getRight() - scrollX);
        }
        return false;
    }

    @Override
    public boolean onInterceptTouchEvent(MotionEvent ev) {
        /*
         * This method JUST determines whether we want to intercept the motion.
         * If we return true, onMotionEvent will be called and we do the actual
         * scrolling there.
         */

        /*
        * Shortcut the most recurring case: the user is in the dragging
        * state and he is moving his finger.  We want to intercept this
        * motion.
        */
        final int action = ev.getAction();
        if ((action == MotionEvent.ACTION_MOVE) && (mIsBeingDragged)) {
            return true;
        }

        switch (action & MotionEvent.ACTION_MASK) {
            case MotionEvent.ACTION_MOVE: {
                /*
                 * mIsBeingDragged == false, otherwise the shortcut would have caught it. Check
                 * whether the user has moved far enough from his original down touch.
                 */

                /*
                * Locally do absolute value. mLastMotionX is set to the x value
                * of the down event.
                */
                final int activePointerId = mActivePointerId;
                if (activePointerId == INVALID_POINTER) {
                    // If we don't have a valid id, the touch down wasn't on content.
                    break;
                }

                final int pointerIndex = ev.findPointerIndex(activePointerId);
                final float x = ev.getX(pointerIndex);
                final int xDiff = (int) Math.abs(x - mLastMotionX);
                if (xDiff > mTouchSlop) {
                    mIsBeingDragged = true;
                    mLastMotionX = x;
                    if (mParent != null) mParent.requestDisallowInterceptTouchEvent(true);
                }
                break;
            }

            case MotionEvent.ACTION_DOWN: {
                final float x = ev.getX();
                if (!inChild((int) x, (int) ev.getY())) {
                    mIsBeingDragged = false;
                    break;
                }

                /*
                 * Remember location of down touch.
                 * ACTION_DOWN always refers to pointer index 0.
                 */
                mLastMotionX = x;
                mActivePointerId = ev.getPointerId(0);

                /*
                * If being flinged and user touches the screen, initiate drag;
                * otherwise don't.  mScroller.isFinished should be false when
                * being flinged.
                */
                mIsBeingDragged = !mScroller.isFinished();
                break;
            }

            case MotionEvent.ACTION_CANCEL:
            case MotionEvent.ACTION_UP:
                /* Release the drag */
                mIsBeingDragged = false;
                mActivePointerId = INVALID_POINTER;
                if (mScroller.springBack(mScrollX, mScrollY, 0, getScrollRange(), 0, 0)) {
                    invalidate();
                }
                break;
            case MotionEvent.ACTION_POINTER_UP:
                onSecondaryPointerUp(ev);
                break;
        }

        /*
        * The only time we want to intercept motion events is if we are in the
        * drag mode.
        */
        return mIsBeingDragged;
    }

    @Override
    public boolean onTouchEvent(MotionEvent ev) {

        if (ev.getAction() == MotionEvent.ACTION_DOWN && ev.getEdgeFlags() != 0) {
            // Don't handle edge touches immediately -- they may actually belong to one of our
            // descendants.
            return false;
        }

        if (mVelocityTracker == null) {
            mVelocityTracker = VelocityTracker.obtain();
        }
        mVelocityTracker.addMovement(ev);

        final int action = ev.getAction();

        switch (action & MotionEvent.ACTION_MASK) {
            case MotionEvent.ACTION_DOWN: {
                final float x = ev.getX();
                mIsBeingDragged = true;

                /*
                 * If being flinged and user touches, stop the fling. isFinished
                 * will be false if being flinged.
                 */
                if (!mScroller.isFinished()) {
                    mScroller.abortAnimation();
                }

                // Remember where the motion event started
                mLastMotionX = x;
                mActivePointerId = ev.getPointerId(0);
                break;
            }
            case MotionEvent.ACTION_MOVE:
                if (mIsBeingDragged) {
                    // Scroll to follow the motion event
                    final int activePointerIndex = ev.findPointerIndex(mActivePointerId);
                    final float x = ev.getX(activePointerIndex);
                    final int deltaX = (int) (mLastMotionX - x);
                    mLastMotionX = x;

                    final int oldX = mScrollX;
                    final int oldY = mScrollY;
                    final int range = getScrollRange();
                    if (overScrollBy(deltaX, 0, mScrollX, 0, range, 0,
                            mOverscrollDistance, 0, true)) {
                        // Break our velocity if we hit a scroll barrier.
                        mVelocityTracker.clear();
                    }
                    onScrollChanged(mScrollX, mScrollY, oldX, oldY);

                    final int overscrollMode = getOverScrollMode();
                    if (overscrollMode == OVER_SCROLL_ALWAYS ||
                            (overscrollMode == OVER_SCROLL_IF_CONTENT_SCROLLS && range > 0)) {
                        final int pulledToX = oldX + deltaX;
                        if (pulledToX < 0) {
                            mEdgeGlowLeft.onPull((float) deltaX / getWidth());
                            if (!mEdgeGlowRight.isFinished()) {
                                mEdgeGlowRight.onRelease();
                            }
                        } else if (pulledToX > range) {
                            mEdgeGlowRight.onPull((float) deltaX / getWidth());
                            if (!mEdgeGlowLeft.isFinished()) {
                                mEdgeGlowLeft.onRelease();
                            }
                        }
                        if (mEdgeGlowLeft != null
                                && (!mEdgeGlowLeft.isFinished() || !mEdgeGlowRight.isFinished())) {
                            invalidate();
                        }
                    }
                }
                break;
            case MotionEvent.ACTION_UP:
                if (mIsBeingDragged) {
                    final VelocityTracker velocityTracker = mVelocityTracker;
                    velocityTracker.computeCurrentVelocity(1000, mMaximumVelocity);
                    int initialVelocity = (int) velocityTracker.getXVelocity(mActivePointerId);

                    if (getChildCount() > 0) {
                        if ((Math.abs(initialVelocity) > mMinimumVelocity)) {
                            fling(-initialVelocity);
                        } else {
                            final int right = getScrollRange();
                            if (mScroller.springBack(mScrollX, mScrollY, 0, right, 0, 0)) {
                                invalidate();
                            }
                        }
                    }

                    mActivePointerId = INVALID_POINTER;
                    mIsBeingDragged = false;

                    if (mVelocityTracker != null) {
                        mVelocityTracker.recycle();
                        mVelocityTracker = null;
                    }
                    if (mEdgeGlowLeft != null) {
                        mEdgeGlowLeft.onRelease();
                        mEdgeGlowRight.onRelease();
                    }
                }
                break;
            case MotionEvent.ACTION_CANCEL:
                if (mIsBeingDragged && getChildCount() > 0) {
                    if (mScroller.springBack(mScrollX, mScrollY, 0, getScrollRange(), 0, 0)) {
                        invalidate();
                    }
                    mActivePointerId = INVALID_POINTER;
                    mIsBeingDragged = false;
                    if (mVelocityTracker != null) {
                        mVelocityTracker.recycle();
                        mVelocityTracker = null;
                    }
                    if (mEdgeGlowLeft != null) {
                        mEdgeGlowLeft.onRelease();
                        mEdgeGlowRight.onRelease();
                    }
                }
                break;
            case MotionEvent.ACTION_POINTER_UP:
                onSecondaryPointerUp(ev);
                break;
        }
        return true;
    }

    private void onSecondaryPointerUp(MotionEvent ev) {
        final int pointerIndex = (ev.getAction() & MotionEvent.ACTION_POINTER_INDEX_MASK) >>
                MotionEvent.ACTION_POINTER_INDEX_SHIFT;
        final int pointerId = ev.getPointerId(pointerIndex);
        if (pointerId == mActivePointerId) {
            // This was our active pointer going up. Choose a new
            // active pointer and adjust accordingly.
            // TODO: Make this decision more intelligent.
            final int newPointerIndex = pointerIndex == 0 ? 1 : 0;
            mLastMotionX = ev.getX(newPointerIndex);
            mActivePointerId = ev.getPointerId(newPointerIndex);
            if (mVelocityTracker != null) {
                mVelocityTracker.clear();
            }
        }
    }
<<<<<<< HEAD
    
=======

>>>>>>> 031f077a
    @Override
    protected void onOverScrolled(int scrollX, int scrollY,
            boolean clampedX, boolean clampedY) {
        // Treat animating scrolls differently; see #computeScroll() for why.
        if (!mScroller.isFinished()) {
            mScrollX = scrollX;
            mScrollY = scrollY;
            if (clampedX) {
                mScroller.springBack(mScrollX, mScrollY, 0, getScrollRange(), 0, 0);
            }
        } else {
            super.scrollTo(scrollX, scrollY);
        }
        awakenScrollBars();
    }

    private int getScrollRange() {
        int scrollRange = 0;
        if (getChildCount() > 0) {
            View child = getChildAt(0);
            scrollRange = Math.max(0,
                    child.getWidth() - (getWidth() - mPaddingLeft - mPaddingRight));
        }
        return scrollRange;
    }

    /**
     * <p>
     * Finds the next focusable component that fits in this View's bounds
     * (excluding fading edges) pretending that this View's left is located at
     * the parameter left.
     * </p>
     *
     * @param leftFocus          look for a candidate is the one at the left of the bounds
     *                           if leftFocus is true, or at the right of the bounds if leftFocus
     *                           is false
     * @param left               the left offset of the bounds in which a focusable must be
     *                           found (the fading edge is assumed to start at this position)
     * @param preferredFocusable the View that has highest priority and will be
     *                           returned if it is within my bounds (null is valid)
     * @return the next focusable component in the bounds or null if none can be found
     */
    private View findFocusableViewInMyBounds(final boolean leftFocus,
            final int left, View preferredFocusable) {
        /*
         * The fading edge's transparent side should be considered for focus
         * since it's mostly visible, so we divide the actual fading edge length
         * by 2.
         */
        final int fadingEdgeLength = getHorizontalFadingEdgeLength() / 2;
        final int leftWithoutFadingEdge = left + fadingEdgeLength;
        final int rightWithoutFadingEdge = left + getWidth() - fadingEdgeLength;

        if ((preferredFocusable != null)
                && (preferredFocusable.getLeft() < rightWithoutFadingEdge)
                && (preferredFocusable.getRight() > leftWithoutFadingEdge)) {
            return preferredFocusable;
        }

        return findFocusableViewInBounds(leftFocus, leftWithoutFadingEdge,
                rightWithoutFadingEdge);
    }

    /**
     * <p>
     * Finds the next focusable component that fits in the specified bounds.
     * </p>
     *
     * @param leftFocus look for a candidate is the one at the left of the bounds
     *                  if leftFocus is true, or at the right of the bounds if
     *                  leftFocus is false
     * @param left      the left offset of the bounds in which a focusable must be
     *                  found
     * @param right     the right offset of the bounds in which a focusable must
     *                  be found
     * @return the next focusable component in the bounds or null if none can
     *         be found
     */
    private View findFocusableViewInBounds(boolean leftFocus, int left, int right) {

        List<View> focusables = getFocusables(View.FOCUS_FORWARD);
        View focusCandidate = null;

        /*
         * A fully contained focusable is one where its left is below the bound's
         * left, and its right is above the bound's right. A partially
         * contained focusable is one where some part of it is within the
         * bounds, but it also has some part that is not within bounds.  A fully contained
         * focusable is preferred to a partially contained focusable.
         */
        boolean foundFullyContainedFocusable = false;

        int count = focusables.size();
        for (int i = 0; i < count; i++) {
            View view = focusables.get(i);
            int viewLeft = view.getLeft();
            int viewRight = view.getRight();

            if (left < viewRight && viewLeft < right) {
                /*
                 * the focusable is in the target area, it is a candidate for
                 * focusing
                 */

                final boolean viewIsFullyContained = (left < viewLeft) &&
                        (viewRight < right);

                if (focusCandidate == null) {
                    /* No candidate, take this one */
                    focusCandidate = view;
                    foundFullyContainedFocusable = viewIsFullyContained;
                } else {
                    final boolean viewIsCloserToBoundary =
                            (leftFocus && viewLeft < focusCandidate.getLeft()) ||
                                    (!leftFocus && viewRight > focusCandidate.getRight());

                    if (foundFullyContainedFocusable) {
                        if (viewIsFullyContained && viewIsCloserToBoundary) {
                            /*
                             * We're dealing with only fully contained views, so
                             * it has to be closer to the boundary to beat our
                             * candidate
                             */
                            focusCandidate = view;
                        }
                    } else {
                        if (viewIsFullyContained) {
                            /* Any fully contained view beats a partially contained view */
                            focusCandidate = view;
                            foundFullyContainedFocusable = true;
                        } else if (viewIsCloserToBoundary) {
                            /*
                             * Partially contained view beats another partially
                             * contained view if it's closer
                             */
                            focusCandidate = view;
                        }
                    }
                }
            }
        }

        return focusCandidate;
    }

    /**
     * <p>Handles scrolling in response to a "page up/down" shortcut press. This
     * method will scroll the view by one page left or right and give the focus
     * to the leftmost/rightmost component in the new visible area. If no
     * component is a good candidate for focus, this scrollview reclaims the
     * focus.</p>
     *
     * @param direction the scroll direction: {@link android.view.View#FOCUS_LEFT}
     *                  to go one page left or {@link android.view.View#FOCUS_RIGHT}
     *                  to go one page right
     * @return true if the key event is consumed by this method, false otherwise
     */
    public boolean pageScroll(int direction) {
        boolean right = direction == View.FOCUS_RIGHT;
        int width = getWidth();

        if (right) {
            mTempRect.left = getScrollX() + width;
            int count = getChildCount();
            if (count > 0) {
                View view = getChildAt(0);
                if (mTempRect.left + width > view.getRight()) {
                    mTempRect.left = view.getRight() - width;
                }
            }
        } else {
            mTempRect.left = getScrollX() - width;
            if (mTempRect.left < 0) {
                mTempRect.left = 0;
            }
        }
        mTempRect.right = mTempRect.left + width;

        return scrollAndFocus(direction, mTempRect.left, mTempRect.right);
    }

    /**
     * <p>Handles scrolling in response to a "home/end" shortcut press. This
     * method will scroll the view to the left or right and give the focus
     * to the leftmost/rightmost component in the new visible area. If no
     * component is a good candidate for focus, this scrollview reclaims the
     * focus.</p>
     *
     * @param direction the scroll direction: {@link android.view.View#FOCUS_LEFT}
     *                  to go the left of the view or {@link android.view.View#FOCUS_RIGHT}
     *                  to go the right
     * @return true if the key event is consumed by this method, false otherwise
     */
    public boolean fullScroll(int direction) {
        boolean right = direction == View.FOCUS_RIGHT;
        int width = getWidth();

        mTempRect.left = 0;
        mTempRect.right = width;

        if (right) {
            int count = getChildCount();
            if (count > 0) {
                View view = getChildAt(0);
                mTempRect.right = view.getRight();
                mTempRect.left = mTempRect.right - width;
            }
        }

        return scrollAndFocus(direction, mTempRect.left, mTempRect.right);
    }

    /**
     * <p>Scrolls the view to make the area defined by <code>left</code> and
     * <code>right</code> visible. This method attempts to give the focus
     * to a component visible in this area. If no component can be focused in
     * the new visible area, the focus is reclaimed by this scrollview.</p>
     *
     * @param direction the scroll direction: {@link android.view.View#FOCUS_LEFT}
     *                  to go left {@link android.view.View#FOCUS_RIGHT} to right
     * @param left     the left offset of the new area to be made visible
     * @param right    the right offset of the new area to be made visible
     * @return true if the key event is consumed by this method, false otherwise
     */
    private boolean scrollAndFocus(int direction, int left, int right) {
        boolean handled = true;

        int width = getWidth();
        int containerLeft = getScrollX();
        int containerRight = containerLeft + width;
        boolean goLeft = direction == View.FOCUS_LEFT;

        View newFocused = findFocusableViewInBounds(goLeft, left, right);
        if (newFocused == null) {
            newFocused = this;
        }

        if (left >= containerLeft && right <= containerRight) {
            handled = false;
        } else {
            int delta = goLeft ? (left - containerLeft) : (right - containerRight);
            doScrollX(delta);
        }

        if (newFocused != findFocus() && newFocused.requestFocus(direction)) {
            mScrollViewMovedFocus = true;
            mScrollViewMovedFocus = false;
        }

        return handled;
    }

    /**
     * Handle scrolling in response to a left or right arrow click.
     *
     * @param direction The direction corresponding to the arrow key that was
     *                  pressed
     * @return True if we consumed the event, false otherwise
     */
    public boolean arrowScroll(int direction) {

        View currentFocused = findFocus();
        if (currentFocused == this) currentFocused = null;

        View nextFocused = FocusFinder.getInstance().findNextFocus(this, currentFocused, direction);

        final int maxJump = getMaxScrollAmount();

        if (nextFocused != null && isWithinDeltaOfScreen(nextFocused, maxJump)) {
            nextFocused.getDrawingRect(mTempRect);
            offsetDescendantRectToMyCoords(nextFocused, mTempRect);
            int scrollDelta = computeScrollDeltaToGetChildRectOnScreen(mTempRect);
            doScrollX(scrollDelta);
            nextFocused.requestFocus(direction);
        } else {
            // no new focus
            int scrollDelta = maxJump;

            if (direction == View.FOCUS_LEFT && getScrollX() < scrollDelta) {
                scrollDelta = getScrollX();
            } else if (direction == View.FOCUS_RIGHT && getChildCount() > 0) {

                int daRight = getChildAt(0).getRight();

                int screenRight = getScrollX() + getWidth();

                if (daRight - screenRight < maxJump) {
                    scrollDelta = daRight - screenRight;
                }
            }
            if (scrollDelta == 0) {
                return false;
            }
            doScrollX(direction == View.FOCUS_RIGHT ? scrollDelta : -scrollDelta);
        }

        if (currentFocused != null && currentFocused.isFocused()
                && isOffScreen(currentFocused)) {
            // previously focused item still has focus and is off screen, give
            // it up (take it back to ourselves)
            // (also, need to temporarily force FOCUS_BEFORE_DESCENDANTS so we are
            // sure to
            // get it)
            final int descendantFocusability = getDescendantFocusability();  // save
            setDescendantFocusability(ViewGroup.FOCUS_BEFORE_DESCENDANTS);
            requestFocus();
            setDescendantFocusability(descendantFocusability);  // restore
        }
        return true;
    }

    /**
     * @return whether the descendant of this scroll view is scrolled off
     *  screen.
     */
    private boolean isOffScreen(View descendant) {
        return !isWithinDeltaOfScreen(descendant, 0);
    }

    /**
     * @return whether the descendant of this scroll view is within delta
     *  pixels of being on the screen.
     */
    private boolean isWithinDeltaOfScreen(View descendant, int delta) {
        descendant.getDrawingRect(mTempRect);
        offsetDescendantRectToMyCoords(descendant, mTempRect);

        return (mTempRect.right + delta) >= getScrollX()
                && (mTempRect.left - delta) <= (getScrollX() + getWidth());
    }

    /**
     * Smooth scroll by a X delta
     *
     * @param delta the number of pixels to scroll by on the X axis
     */
    private void doScrollX(int delta) {
        if (delta != 0) {
            if (mSmoothScrollingEnabled) {
                smoothScrollBy(delta, 0);
            } else {
                scrollBy(delta, 0);
            }
        }
    }

    /**
     * Like {@link View#scrollBy}, but scroll smoothly instead of immediately.
     *
     * @param dx the number of pixels to scroll by on the X axis
     * @param dy the number of pixels to scroll by on the Y axis
     */
    public final void smoothScrollBy(int dx, int dy) {
        if (getChildCount() == 0) {
            // Nothing to do.
            return;
        }
        long duration = AnimationUtils.currentAnimationTimeMillis() - mLastScroll;
        if (duration > ANIMATED_SCROLL_GAP) {
            final int width = getWidth() - mPaddingRight - mPaddingLeft;
            final int right = getChildAt(0).getWidth();
            final int maxX = Math.max(0, right - width);
            final int scrollX = mScrollX;
            dx = Math.max(0, Math.min(scrollX + dx, maxX)) - scrollX;

            mScroller.startScroll(scrollX, mScrollY, dx, 0);
            invalidate();
        } else {
            if (!mScroller.isFinished()) {
                mScroller.abortAnimation();
            }
            scrollBy(dx, dy);
        }
        mLastScroll = AnimationUtils.currentAnimationTimeMillis();
    }

    /**
     * Like {@link #scrollTo}, but scroll smoothly instead of immediately.
     *
     * @param x the position where to scroll on the X axis
     * @param y the position where to scroll on the Y axis
     */
    public final void smoothScrollTo(int x, int y) {
        smoothScrollBy(x - mScrollX, y - mScrollY);
    }

    /**
     * <p>The scroll range of a scroll view is the overall width of all of its
     * children.</p>
     */
    @Override
    protected int computeHorizontalScrollRange() {
        final int count = getChildCount();
        final int contentWidth = getWidth() - mPaddingLeft - mPaddingRight;
        if (count == 0) {
            return contentWidth;
        }
<<<<<<< HEAD
        
=======

>>>>>>> 031f077a
        int scrollRange = getChildAt(0).getRight();
        final int scrollX = mScrollX;
        final int overscrollRight = Math.max(0, scrollRange - contentWidth);
        if (scrollX < 0) {
            scrollRange -= scrollX;
        } else if (scrollX > overscrollRight) {
            scrollRange += scrollX - overscrollRight;
        }

        return scrollRange;
    }

    @Override
    protected int computeHorizontalScrollOffset() {
        return Math.max(0, super.computeHorizontalScrollOffset());
    }

    @Override
    protected void measureChild(View child, int parentWidthMeasureSpec, int parentHeightMeasureSpec) {
        ViewGroup.LayoutParams lp = child.getLayoutParams();

        int childWidthMeasureSpec;
        int childHeightMeasureSpec;

        childHeightMeasureSpec = getChildMeasureSpec(parentHeightMeasureSpec, mPaddingTop
                + mPaddingBottom, lp.height);

        childWidthMeasureSpec = MeasureSpec.makeMeasureSpec(0, MeasureSpec.UNSPECIFIED);

        child.measure(childWidthMeasureSpec, childHeightMeasureSpec);
    }

    @Override
    protected void measureChildWithMargins(View child, int parentWidthMeasureSpec, int widthUsed,
            int parentHeightMeasureSpec, int heightUsed) {
        final MarginLayoutParams lp = (MarginLayoutParams) child.getLayoutParams();

        final int childHeightMeasureSpec = getChildMeasureSpec(parentHeightMeasureSpec,
                mPaddingTop + mPaddingBottom + lp.topMargin + lp.bottomMargin
                        + heightUsed, lp.height);
        final int childWidthMeasureSpec = MeasureSpec.makeMeasureSpec(
                lp.leftMargin + lp.rightMargin, MeasureSpec.UNSPECIFIED);

        child.measure(childWidthMeasureSpec, childHeightMeasureSpec);
    }

    @Override
    public void computeScroll() {
        if (mScroller.computeScrollOffset()) {
            // This is called at drawing time by ViewGroup.  We don't want to
            // re-show the scrollbars at this point, which scrollTo will do,
            // so we replicate most of scrollTo here.
            //
            //         It's a little odd to call onScrollChanged from inside the drawing.
            //
            //         It is, except when you remember that computeScroll() is used to
            //         animate scrolling. So unless we want to defer the onScrollChanged()
            //         until the end of the animated scrolling, we don't really have a
            //         choice here.
            //
            //         I agree.  The alternative, which I think would be worse, is to post
            //         something and tell the subclasses later.  This is bad because there
            //         will be a window where mScrollX/Y is different from what the app
            //         thinks it is.
            //
            int oldX = mScrollX;
            int oldY = mScrollY;
            int x = mScroller.getCurrX();
            int y = mScroller.getCurrY();

            if (oldX != x || oldY != y) {
                overScrollBy(x - oldX, y - oldY, oldX, oldY, getScrollRange(), 0,
                        mOverflingDistance, 0, false);
                onScrollChanged(mScrollX, mScrollY, oldX, oldY);

                final int range = getScrollRange();
                final int overscrollMode = getOverScrollMode();
                if (overscrollMode == OVER_SCROLL_ALWAYS ||
                        (overscrollMode == OVER_SCROLL_IF_CONTENT_SCROLLS && range > 0)) {
                    if (x < 0 && oldX >= 0) {
                        mEdgeGlowLeft.onAbsorb((int) mScroller.getCurrVelocity());
                    } else if (x > range && oldX <= range) {
                        mEdgeGlowRight.onAbsorb((int) mScroller.getCurrVelocity());
                    }
                }
            }
            awakenScrollBars();

            // Keep on drawing until the animation has finished.
            postInvalidate();
        }
    }

    /**
     * Scrolls the view to the given child.
     *
     * @param child the View to scroll to
     */
    private void scrollToChild(View child) {
        child.getDrawingRect(mTempRect);

        /* Offset from child's local coordinates to ScrollView coordinates */
        offsetDescendantRectToMyCoords(child, mTempRect);

        int scrollDelta = computeScrollDeltaToGetChildRectOnScreen(mTempRect);

        if (scrollDelta != 0) {
            scrollBy(scrollDelta, 0);
        }
    }

    /**
     * If rect is off screen, scroll just enough to get it (or at least the
     * first screen size chunk of it) on screen.
     *
     * @param rect      The rectangle.
     * @param immediate True to scroll immediately without animation
     * @return true if scrolling was performed
     */
    private boolean scrollToChildRect(Rect rect, boolean immediate) {
        final int delta = computeScrollDeltaToGetChildRectOnScreen(rect);
        final boolean scroll = delta != 0;
        if (scroll) {
            if (immediate) {
                scrollBy(delta, 0);
            } else {
                smoothScrollBy(delta, 0);
            }
        }
        return scroll;
    }

    /**
     * Compute the amount to scroll in the X direction in order to get
     * a rectangle completely on the screen (or, if taller than the screen,
     * at least the first screen size chunk of it).
     *
     * @param rect The rect.
     * @return The scroll delta.
     */
    protected int computeScrollDeltaToGetChildRectOnScreen(Rect rect) {
        if (getChildCount() == 0) return 0;

        int width = getWidth();
        int screenLeft = getScrollX();
        int screenRight = screenLeft + width;

        int fadingEdge = getHorizontalFadingEdgeLength();

        // leave room for left fading edge as long as rect isn't at very left
        if (rect.left > 0) {
            screenLeft += fadingEdge;
        }

        // leave room for right fading edge as long as rect isn't at very right
        if (rect.right < getChildAt(0).getWidth()) {
            screenRight -= fadingEdge;
        }

        int scrollXDelta = 0;

        if (rect.right > screenRight && rect.left > screenLeft) {
            // need to move right to get it in view: move right just enough so
            // that the entire rectangle is in view (or at least the first
            // screen size chunk).

            if (rect.width() > width) {
                // just enough to get screen size chunk on
                scrollXDelta += (rect.left - screenLeft);
            } else {
                // get entire rect at right of screen
                scrollXDelta += (rect.right - screenRight);
            }

            // make sure we aren't scrolling beyond the end of our content
            int right = getChildAt(0).getRight();
            int distanceToRight = right - screenRight;
            scrollXDelta = Math.min(scrollXDelta, distanceToRight);

        } else if (rect.left < screenLeft && rect.right < screenRight) {
            // need to move right to get it in view: move right just enough so that
            // entire rectangle is in view (or at least the first screen
            // size chunk of it).

            if (rect.width() > width) {
                // screen size chunk
                scrollXDelta -= (screenRight - rect.right);
            } else {
                // entire rect at left
                scrollXDelta -= (screenLeft - rect.left);
            }

            // make sure we aren't scrolling any further than the left our content
            scrollXDelta = Math.max(scrollXDelta, -getScrollX());
        }
        return scrollXDelta;
    }

    @Override
    public void requestChildFocus(View child, View focused) {
        if (!mScrollViewMovedFocus) {
            if (!mIsLayoutDirty) {
                scrollToChild(focused);
            } else {
                // The child may not be laid out yet, we can't compute the scroll yet
                mChildToScrollTo = focused;
            }
        }
        super.requestChildFocus(child, focused);
    }


    /**
     * When looking for focus in children of a scroll view, need to be a little
     * more careful not to give focus to something that is scrolled off screen.
     *
     * This is more expensive than the default {@link android.view.ViewGroup}
     * implementation, otherwise this behavior might have been made the default.
     */
    @Override
    protected boolean onRequestFocusInDescendants(int direction,
            Rect previouslyFocusedRect) {

        // convert from forward / backward notation to up / down / left / right
        // (ugh).
        if (direction == View.FOCUS_FORWARD) {
            direction = View.FOCUS_RIGHT;
        } else if (direction == View.FOCUS_BACKWARD) {
            direction = View.FOCUS_LEFT;
        }

        final View nextFocus = previouslyFocusedRect == null ?
                FocusFinder.getInstance().findNextFocus(this, null, direction) :
                FocusFinder.getInstance().findNextFocusFromRect(this,
                        previouslyFocusedRect, direction);

        if (nextFocus == null) {
            return false;
        }

        if (isOffScreen(nextFocus)) {
            return false;
        }

        return nextFocus.requestFocus(direction, previouslyFocusedRect);
    }

    @Override
    public boolean requestChildRectangleOnScreen(View child, Rect rectangle,
            boolean immediate) {
        // offset into coordinate space of this scroll view
        rectangle.offset(child.getLeft() - child.getScrollX(),
                child.getTop() - child.getScrollY());

        return scrollToChildRect(rectangle, immediate);
    }

    @Override
    public void requestLayout() {
        mIsLayoutDirty = true;
        super.requestLayout();
    }

    @Override
    protected void onLayout(boolean changed, int l, int t, int r, int b) {
        super.onLayout(changed, l, t, r, b);
        mIsLayoutDirty = false;
        // Give a child focus if it needs it
        if (mChildToScrollTo != null && isViewDescendantOf(mChildToScrollTo, this)) {
                scrollToChild(mChildToScrollTo);
        }
        mChildToScrollTo = null;

        // Calling this with the present values causes it to re-clam them
        scrollTo(mScrollX, mScrollY);
    }

    @Override
    protected void onSizeChanged(int w, int h, int oldw, int oldh) {
        super.onSizeChanged(w, h, oldw, oldh);

        View currentFocused = findFocus();
        if (null == currentFocused || this == currentFocused)
            return;

        final int maxJump = mRight - mLeft;

        if (isWithinDeltaOfScreen(currentFocused, maxJump)) {
            currentFocused.getDrawingRect(mTempRect);
            offsetDescendantRectToMyCoords(currentFocused, mTempRect);
            int scrollDelta = computeScrollDeltaToGetChildRectOnScreen(mTempRect);
            doScrollX(scrollDelta);
        }
    }

    /**
     * Return true if child is an descendant of parent, (or equal to the parent).
     */
    private boolean isViewDescendantOf(View child, View parent) {
        if (child == parent) {
            return true;
        }

        final ViewParent theParent = child.getParent();
        return (theParent instanceof ViewGroup) && isViewDescendantOf((View) theParent, parent);
    }

    /**
     * Fling the scroll view
     *
     * @param velocityX The initial velocity in the X direction. Positive
     *                  numbers mean that the finger/curor is moving down the screen,
     *                  which means we want to scroll towards the left.
     */
    public void fling(int velocityX) {
        if (getChildCount() > 0) {
            int width = getWidth() - mPaddingRight - mPaddingLeft;
            int right = getChildAt(0).getWidth();
<<<<<<< HEAD
    
            mScroller.fling(mScrollX, mScrollY, velocityX, 0, 0, 
                    Math.max(0, right - width), 0, 0, width/2, 0);
    
=======

            mScroller.fling(mScrollX, mScrollY, velocityX, 0, 0,
                    Math.max(0, right - width), 0, 0, width/2, 0);

>>>>>>> 031f077a
            final boolean movingRight = velocityX > 0;

            View newFocused = findFocusableViewInMyBounds(movingRight,
                    mScroller.getFinalX(), findFocus());

            if (newFocused == null) {
                newFocused = this;
            }

            if (newFocused != findFocus()
                    && newFocused.requestFocus(movingRight ? View.FOCUS_RIGHT : View.FOCUS_LEFT)) {
                mScrollViewMovedFocus = true;
                mScrollViewMovedFocus = false;
            }

            invalidate();
        }
    }

    /**
     * {@inheritDoc}
     *
     * <p>This version also clamps the scrolling to the bounds of our child.
     */
    public void scrollTo(int x, int y) {
        // we rely on the fact the View.scrollBy calls scrollTo.
        if (getChildCount() > 0) {
            View child = getChildAt(0);
            x = clamp(x, getWidth() - mPaddingRight - mPaddingLeft, child.getWidth());
            y = clamp(y, getHeight() - mPaddingBottom - mPaddingTop, child.getHeight());
            if (x != mScrollX || y != mScrollY) {
                super.scrollTo(x, y);
            }
        }
    }

    @Override
    public void setOverScrollMode(int mode) {
        if (mode != OVER_SCROLL_NEVER) {
            if (mEdgeGlowLeft == null) {
<<<<<<< HEAD
                final Resources res = getContext().getResources();
                final Drawable edge = res.getDrawable(R.drawable.overscroll_edge);
                final Drawable glow = res.getDrawable(R.drawable.overscroll_glow);
                mEdgeGlowLeft = new EdgeGlow(edge, glow);
                mEdgeGlowRight = new EdgeGlow(edge, glow);
=======
                Context context = getContext();
                final Resources res = context.getResources();
                final Drawable edge = res.getDrawable(R.drawable.overscroll_edge);
                final Drawable glow = res.getDrawable(R.drawable.overscroll_glow);
                mEdgeGlowLeft = new EdgeGlow(context, edge, glow);
                mEdgeGlowRight = new EdgeGlow(context, edge, glow);
>>>>>>> 031f077a
            }
        } else {
            mEdgeGlowLeft = null;
            mEdgeGlowRight = null;
        }
        super.setOverScrollMode(mode);
    }

    @Override
    public void draw(Canvas canvas) {
        super.draw(canvas);
        if (mEdgeGlowLeft != null) {
            final int scrollX = mScrollX;
            if (!mEdgeGlowLeft.isFinished()) {
                final int restoreCount = canvas.save();
                final int height = getHeight();

                canvas.rotate(270);
                canvas.translate(-height * 1.5f, Math.min(0, scrollX));
                mEdgeGlowLeft.setSize(getHeight() * 2, getWidth());
                if (mEdgeGlowLeft.draw(canvas)) {
                    invalidate();
                }
                canvas.restoreToCount(restoreCount);
            }
            if (!mEdgeGlowRight.isFinished()) {
                final int restoreCount = canvas.save();
                final int width = getWidth();
                final int height = getHeight();

                canvas.rotate(90);
                canvas.translate(-height / 2, -(Math.max(getScrollRange(), scrollX) + width));
                mEdgeGlowRight.setSize(height * 2, width);
                if (mEdgeGlowRight.draw(canvas)) {
                    invalidate();
                }
                canvas.restoreToCount(restoreCount);
            }
        }
    }

    private int clamp(int n, int my, int child) {
        if (my >= child || n < 0) {
            return 0;
        }
        if ((my + n) > child) {
            return child - my;
        }
        return n;
    }
}<|MERGE_RESOLUTION|>--- conflicted
+++ resolved
@@ -125,11 +125,7 @@
     private int mTouchSlop;
     private int mMinimumVelocity;
     private int mMaximumVelocity;
-<<<<<<< HEAD
-    
-=======
-
->>>>>>> 031f077a
+
     private int mOverscrollDistance;
     private int mOverflingDistance;
 
@@ -639,11 +635,7 @@
             }
         }
     }
-<<<<<<< HEAD
-    
-=======
-
->>>>>>> 031f077a
+
     @Override
     protected void onOverScrolled(int scrollX, int scrollY,
             boolean clampedX, boolean clampedY) {
@@ -1041,11 +1033,7 @@
         if (count == 0) {
             return contentWidth;
         }
-<<<<<<< HEAD
-        
-=======
-
->>>>>>> 031f077a
+
         int scrollRange = getChildAt(0).getRight();
         final int scrollX = mScrollX;
         final int overscrollRight = Math.max(0, scrollRange - contentWidth);
@@ -1364,17 +1352,10 @@
         if (getChildCount() > 0) {
             int width = getWidth() - mPaddingRight - mPaddingLeft;
             int right = getChildAt(0).getWidth();
-<<<<<<< HEAD
-    
-            mScroller.fling(mScrollX, mScrollY, velocityX, 0, 0, 
-                    Math.max(0, right - width), 0, 0, width/2, 0);
-    
-=======
 
             mScroller.fling(mScrollX, mScrollY, velocityX, 0, 0,
                     Math.max(0, right - width), 0, 0, width/2, 0);
 
->>>>>>> 031f077a
             final boolean movingRight = velocityX > 0;
 
             View newFocused = findFocusableViewInMyBounds(movingRight,
@@ -1415,20 +1396,12 @@
     public void setOverScrollMode(int mode) {
         if (mode != OVER_SCROLL_NEVER) {
             if (mEdgeGlowLeft == null) {
-<<<<<<< HEAD
-                final Resources res = getContext().getResources();
-                final Drawable edge = res.getDrawable(R.drawable.overscroll_edge);
-                final Drawable glow = res.getDrawable(R.drawable.overscroll_glow);
-                mEdgeGlowLeft = new EdgeGlow(edge, glow);
-                mEdgeGlowRight = new EdgeGlow(edge, glow);
-=======
                 Context context = getContext();
                 final Resources res = context.getResources();
                 final Drawable edge = res.getDrawable(R.drawable.overscroll_edge);
                 final Drawable glow = res.getDrawable(R.drawable.overscroll_glow);
                 mEdgeGlowLeft = new EdgeGlow(context, edge, glow);
                 mEdgeGlowRight = new EdgeGlow(context, edge, glow);
->>>>>>> 031f077a
             }
         } else {
             mEdgeGlowLeft = null;
